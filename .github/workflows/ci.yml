name: ci

concurrency:
  group: ${{ github.workflow }}-${{ github.ref }}
  cancel-in-progress: true

on:
  workflow_dispatch:
  pull_request:
    branches:
      - main
  push:
    branches:
      - main
env:
  DOCKERFILE_PATH: crates/support/Dockerfile
  IMAGE_NAME: ghcr.io/${{ github.repository_owner }}/e3-support
  HARDHAT_VAR_MNEMONIC: "test test test test test test test test test test test junk"
  HARDHAT_VAR_INFURA_API_KEY: "zzzzzzzzzzzzzzzzzzzzzzzzzzzzzzzz"
  PRIVATE_KEY: "0xac0974bec39a17e36ba4a6b4d238ff944bacb478cbed5efcae784d7bf4f2ff80"

permissions:
  contents: read
  packages: write

jobs:
  rust_unit:
    runs-on: ubuntu-latest
    steps:
      - uses: actions/checkout@v4

      - name: Install Rust 1.86.0
        uses: dtolnay/rust-toolchain@stable
        with:
          toolchain: 1.86.0

        # We must install foundry in order to be able to test anvil
      - name: Install Foundry
        uses: foundry-rs/foundry-toolchain@v1

      - name: Install solc
        run: |
          sudo add-apt-repository ppa:ethereum/ethereum \
          && sudo apt-get update -y \
          && sudo apt-get install -y solc

        # We need to setup node in order to compile the hardhat contracts to get the artifacts
      - name: "Setup node"
        uses: actions/setup-node@v3
        with:
          node-version: 22

      - name: pnpm-setup
        uses: pnpm/action-setup@v4

      - name: Cache node modules
        uses: actions/cache@v4
        with:
          path: "**/node_modules"
          key: ${{ runner.os }}-modules-${{ hashFiles('**/pnpm-lock.yaml') }}
      - name: "Install the dependencies"
        run: "pnpm install"

      - name: "Compile the contracts and generate the TypeChain bindings"
        run: "pnpm typechain"

      - name: Checking code format ciphernode
        run: pnpm ciphernode:lint

      - name: Run tests
        run: "pnpm ciphernode:test"

  build_e3_support_risc0:
    runs-on: ubuntu-latest
    outputs:
      image_tag: ${{ steps.version.outputs.version }}
    steps:
      - uses: actions/checkout@v4
      - name: Generate version tag
        id: version
        run: |
          echo "version=$(git rev-parse --short=9 HEAD)" >> $GITHUB_OUTPUT
      - name: Generate tags
        id: tags
        run: |
          VERSION=$(git rev-parse --short=9 HEAD)
          TAGS="${{ env.IMAGE_NAME }}:$VERSION"
          if [ "${{ github.ref }}" = "refs/heads/main" ]; then
            TAGS="$TAGS,${{ env.IMAGE_NAME }}:latest"
          fi
          echo "tags=$TAGS" >> $GITHUB_OUTPUT
      - name: Set up BuildKit
        uses: docker/setup-buildx-action@v3
      - name: Log in to GitHub Container Registry
        uses: docker/login-action@v3
        with:
          registry: ghcr.io
          username: ${{ github.actor }}
          password: ${{ secrets.GITHUB_TOKEN }}
      - name: Build image
        uses: docker/build-push-action@v5
        with:
          context: ./crates/support
          file: ${{ env.DOCKERFILE_PATH }}
          push: true
          tags: ${{ steps.tags.outputs.tags }}
          cache-from: |
            type=gha,scope=cargo-registry
            type=gha,scope=cargo-git
            type=gha,scope=cargo-target
            type=gha,scope=buildcache
          cache-to: |
            type=gha,mode=max,scope=cargo-registry
            type=gha,mode=max,scope=cargo-git
            type=gha,mode=max,scope=cargo-target
            type=gha,mode=max,scope=buildcache

  test_contracts:
    runs-on: "ubuntu-latest"
    steps:
      - name: "Check out the repo"
        uses: "actions/checkout@v4"

      - name: Install Rust 1.86.0
        uses: dtolnay/rust-toolchain@stable
        with:
          toolchain: 1.86.0
          target: wasm32-unknown-unknown

        # required so that we can compile wasm within the sdk
      - uses: jetli/wasm-pack-action@v0.4.0
        with:
          version: "latest"

      - name: "Setup node"
        uses: actions/setup-node@v3
        with:
          node-version: 22

      - name: pnpm-setup
        uses: pnpm/action-setup@v4

      - name: Cache node modules
        uses: actions/cache@v4
        with:
          path: "**/node_modules"
          key: ${{ runner.os }}-modules-${{ hashFiles('**/pnpm-lock.yaml') }}

      - name: "Install the dependencies"
        run: "pnpm install"

      - name: "Lint the code"
        run: "pnpm evm:lint"

      - name: "Add lint summary"
        run: |
          echo "## Lint results" >> $GITHUB_STEP_SUMMARY
          echo "✅ Passed" >> $GITHUB_STEP_SUMMARY

      - name: "Compile the contracts and generate the TypeChain bindings"
        run: "pnpm typechain"

      - name: "Test the contracts and generate the coverage report"
        run: "pnpm coverage"

      - name: "Add test summary"
        run: |
          echo "## Test results" >> $GITHUB_STEP_SUMMARY
          echo "✅ Passed" >> $GITHUB_STEP_SUMMARY

  test_net:
    runs-on: "ubuntu-latest"
    steps:
      - name: "Check out the repo"
        uses: "actions/checkout@v4"
      - name: "Setup node"
        uses: actions/setup-node@v4
        with:
          node-version: 22
      - name: pnpm-setup
        uses: pnpm/action-setup@v4
      - name: "Run network tests"
        run: "pnpm test:integration net --no-prebuild"
      - name: "Add test summary"
        run: |
          echo "## Network test results" >> $GITHUB_STEP_SUMMARY
          echo "✅ Passed" >> $GITHUB_STEP_SUMMARY

  integration_prebuild:
    runs-on: "ubuntu-latest"
    steps:
      - name: "Check out the repo"
        uses: "actions/checkout@v4"
      - name: "Setup node"
        uses: actions/setup-node@v4
        with:
          node-version: 22
      - name: pnpm-setup
        uses: pnpm/action-setup@v4
      - name: Install Rust 1.86.0
        uses: dtolnay/rust-toolchain@stable
        with:
          toolchain: 1.86.0
      - name: Cache node modules
        uses: actions/cache@v4
        with:
          path: "**/node_modules"
          key: ${{ runner.os }}-modules-${{ hashFiles('**/pnpm-lock.yaml') }}
      - name: "Install the dependencies"
        run: "pnpm install"
      - name: "Lint the code"
        run: "pnpm lint"
      - name: "Add lint summary"
        run: |
          echo "## Lint results" >> $GITHUB_STEP_SUMMARY
          echo "✅ Passed" >> $GITHUB_STEP_SUMMARY
      - name: "Compile the contracts and generate the TypeChain bindings"
        run: "pnpm typechain"
      - name: "Run prebuild"
        run: "pnpm test:integration prebuild"
      - name: "Verify build artifacts exist"
        run: |
          echo "Checking for build artifacts:"
          ls -la target/debug/fake_encrypt || echo "fake_encrypt not found"
          ls -la target/debug/pack_e3_params || echo "pack_e3_params not found"
      - name: "Upload build artifacts"
        uses: actions/upload-artifact@v4
        with:
          name: build-artifacts
          path: |
            target/debug/fake_encrypt
            target/debug/pack_e3_params
          if-no-files-found: error

  ciphernode_integration_test:
    needs: [integration_prebuild, build_enclave_cli]
    runs-on: "ubuntu-latest"
    strategy:
      matrix:
        test-suite: [base, persist]
      fail-fast: false
    steps:
      - name: "Check out the repo"
        uses: "actions/checkout@v4"
      - name: "Setup node"
        uses: actions/setup-node@v4
        with:
          node-version: 22
      - name: pnpm-setup
        uses: pnpm/action-setup@v4
      - name: Install Rust 1.86.0
        uses: dtolnay/rust-toolchain@stable
        with:
          toolchain: 1.86.0
      - name: Cache node modules
        uses: actions/cache@v4
        with:
          path: "**/node_modules"
          key: ${{ runner.os }}-modules-${{ hashFiles('**/pnpm-lock.yaml') }}
      - name: "Install the dependencies"
        run: "pnpm install"
      - name: "Download build artifacts"
        uses: actions/download-artifact@v4
        with:
          name: build-artifacts
          path: target/debug/
      - name: "Download enclave binary"
        uses: actions/download-artifact@v4
        with:
          name: enclave-binary
          path: ~/.cargo/bin/
      - name: "Download SDK artifacts"
        uses: actions/download-artifact@v4
        with:
          name: sdk-artifacts
          path: ./
      - name: "Verify downloaded artifacts"
        run: |
          echo "Checking for required artifacts:"
          ls -la target/debug/fake_encrypt || echo "fake_encrypt not found"
          ls -la target/debug/pack_e3_params || echo "pack_e3_params not found"
          ls -la ~/.cargo/bin/enclave || echo "enclave binary not found"
          ls -la packages/evm/dist || echo "SDK dist not found"
          ls -la crates/wasm/dist || echo "WASM dist not found"
      - name: "Set executable permissions"
        run: |
          chmod +x target/debug/fake_encrypt
          chmod +x target/debug/pack_e3_params
          chmod +x ~/.cargo/bin/enclave
      - name: "Run ${{ matrix.test-suite }} tests"
        run: "pnpm test:integration ${{ matrix.test-suite }} --no-prebuild"
      - name: "Add test summary"
        run: |
          echo "## Test results for ${{ matrix.test-suite }}" >> $GITHUB_STEP_SUMMARY
          echo "✅ Passed" >> $GITHUB_STEP_SUMMARY

  build_enclave_cli:
    runs-on: ubuntu-latest
    steps:
      - uses: actions/checkout@v4
        with:
          submodules: recursive
      - name: Cache Rust dependencies
        uses: actions/cache@v4
        with:
          path: |
            ~/.cargo/registry
            ~/.cargo/git
            templates/default/target/
          key: rust-deps-${{ hashFiles('**/Cargo.lock') }}
          restore-keys: rust-deps-
      - name: Setup Rust
        uses: dtolnay/rust-toolchain@stable
        with:
          toolchain: 1.86.0
      - name: Cache Rust dependencies
        uses: actions/cache@v4
        with:
          path: |
            ~/.cargo/registry
            ~/.cargo/git
            target/
          key: rust-deps-${{ hashFiles('**/Cargo.lock') }}
          restore-keys: rust-deps-
      - name: Build enclave CLI
        run: cargo install --locked --path crates/cli --bin enclave
      - name: Upload enclave binary
        uses: actions/upload-artifact@v4
        with:
          name: enclave-binary
          path: ~/.cargo/bin/enclave
          retention-days: 1

  build_e3_support_dev:
    runs-on: ubuntu-latest
    steps:
      - uses: actions/checkout@v4
        with:
          submodules: recursive
      - name: Cache Rust dependencies
        uses: actions/cache@v4
        with:
          path: |
            ~/.cargo/registry
            ~/.cargo/git
            templates/default/target/
          key: rust-deps-${{ hashFiles('**/Cargo.lock') }}
          restore-keys: rust-deps-
      - name: Setup Rust
        uses: dtolnay/rust-toolchain@stable
        with:
          toolchain: 1.86.0
      - name: Build support scripts
        run: cd templates/default && cargo build --locked --bin e3-support-scripts-dev
      - name: Verify build artifacts
        run: |
          echo "Checking for support scripts binary:"
          find templates/default/target/ -name "e3-support-scripts-dev" -type f -ls || echo "Binary not found"
      - name: Upload support scripts artifacts
        uses: actions/upload-artifact@v4
        with:
          name: support-scripts-artifacts
          path: templates/default/target/
          retention-days: 1
          if-no-files-found: error

  build_sdk:
    runs-on: ubuntu-latest
    steps:
      - uses: actions/checkout@v4
        with:
          submodules: recursive
      - name: Cache Node dependencies
        uses: actions/cache@v4
        with:
          path: |
            ~/.pnpm-store
            node_modules
          key: node-deps-${{ hashFiles('**/pnpm-lock.yaml') }}
          restore-keys: node-deps-
      - name: Cache Rust dependencies
        uses: actions/cache@v4
        with:
          path: |
            ~/.cargo/registry
            ~/.cargo/git
            target/
          key: rust-deps-${{ hashFiles('**/Cargo.lock') }}
          restore-keys: rust-deps-
      - name: Setup Node.js
        uses: actions/setup-node@v4
        with:
          node-version: "22"
      - name: Install pnpm
        uses: pnpm/action-setup@v4
      - name: Setup Rust
        uses: dtolnay/rust-toolchain@stable
        with:
          toolchain: 1.86.0
          targets: wasm32-unknown-unknown
      - name: Install wasm-pack
<<<<<<< HEAD
        run: npm install -g wasm-pack
=======
        run: |
          export VERSION=v0.13.1
          curl -sSf https://raw.githubusercontent.com/alexcrichton/wasm-pack/master/docs/_installer/init.sh | sh
>>>>>>> fca5f20b
      - name: Install node dependencies
        run: pnpm install
      - name: Build the sdk
        run: pnpm sdk:build
      - name: Upload SDK artifacts
        uses: actions/upload-artifact@v4
        with:
          name: sdk-artifacts
          path: |
            packages/enclave-sdk/dist
            packages/evm/dist
            packages/evm/artifacts
            packages/evm/cache
            packages/evm/typechain-types
            crates/wasm/dist
          retention-days: 1
          if-no-files-found: warn

  template_integration:
    runs-on: ubuntu-latest
    needs: [build_enclave_cli, build_e3_support_dev, build_sdk]
    steps:
      - uses: actions/checkout@v4
        with:
          submodules: recursive
      - name: Setup Node.js
        uses: actions/setup-node@v4
        with:
          node-version: "22"
      - name: Install pnpm
        uses: pnpm/action-setup@v4
      - name: Setup Rust
        uses: dtolnay/rust-toolchain@stable
        with:
          toolchain: 1.86.0
      - name: Install node dependencies
        run: pnpm install
      - name: Download enclave binary
        uses: actions/download-artifact@v4
        with:
          name: enclave-binary
          path: ~/.cargo/bin/
      - name: Download support scripts artifacts
        uses: actions/download-artifact@v4
        with:
          name: support-scripts-artifacts
          path: templates/default/target/
      - name: Download SDK artifacts
        uses: actions/download-artifact@v4
        with:
          name: sdk-artifacts
          path: ./
      - name: Make binaries executable
        run: |
          chmod +x ~/.cargo/bin/enclave
          chmod +x templates/default/target/debug/e3-support-scripts-dev
      - name: Verify downloaded artifacts
        run: |
          echo "Checking downloaded artifacts:"
          ls -la ~/.cargo/bin/enclave || echo "enclave binary not found"
          ls -la templates/default/target/debug/e3-support-scripts-dev || echo "support scripts not found"
          ls -la packages/evm/dist || echo "SDK dist not found"
          ls -la crates/wasm/dist || echo "WASM dist not found"
          echo "Support scripts permissions:"
          ls -la templates/default/target/debug/e3-support-scripts-dev
      - name: Test Template
        run: |
          cd templates/default
          chmod 755 contracts tests
          chmod 644 contracts/ImageID.sol
          pnpm test:integration

  test_enclave_init:
    runs-on: ubuntu-latest
    needs: [build_enclave_cli, build_e3_support_dev]
    steps:
      - name: Setup Node.js
        uses: actions/setup-node@v4
        with:
          node-version: "22"
      - name: Install pnpm
        uses: pnpm/action-setup@v4
        with:
          version: 10.7.1
      - name: Setup Rust
        uses: dtolnay/rust-toolchain@stable
        with:
          toolchain: 1.86.0
      - name: Download enclave binary
        uses: actions/download-artifact@v4
        with:
          name: enclave-binary
          path: ~/.cargo/bin/
      - name: Make binaries executable
        run: |
          chmod +x ~/.cargo/bin/enclave
      - name: Verify downloaded artifacts
        run: |
          ls -la ~/.cargo/bin/enclave || echo "enclave binary not found"
      - name: Enclave init
        run: |
          if [ "${{ github.event_name }}" = "pull_request" ]; then
            BRANCH="${{ github.head_ref }}"
          else
            BRANCH="${{ github.ref_name }}"
          fi
          enclave init mycitest --template=${{ github.server_url }}/${{ github.repository }}.git#${BRANCH}:templates/default

  contrib-readme-job:
    runs-on: ubuntu-latest
    name: A job to automate contrib in readme
    # Only run on main branch to avoid branch conflicts
    if: github.ref == 'refs/heads/main' && !contains(github.event.head_commit.message, '[skip ci]') && !contains(github.event.head_commit.message, 'contrib-readme-action')
    concurrency:
      group: contrib-readme-${{ github.ref }}
      cancel-in-progress: true
    permissions:
      contents: write
      pull-requests: write
    steps:
      - name: Checkout repository
        uses: actions/checkout@v4
        with:
          fetch-depth: 0
          token: ${{ secrets.GITHUB_TOKEN }}

      - name: Contribute List
        uses: akhilmhdh/contributors-readme-action@0a23a85030ccbff8ffb42e8e32db5e55e0e1d4c4
        with:
          image_size: 100
          readme_path: README.md
          use_username: false
          columns_per_row: 6
          collaborators: direct
          commit_message: "docs(contributor): contrib-readme-action has updated readme [skip ci]"
          committer_username: "github-actions[bot]"
          committer_email: "github-actions[bot]@users.noreply.github.com"
          auto_detect_branch_protection: false
        env:
          GITHUB_TOKEN: ${{ secrets.GITHUB_TOKEN }}<|MERGE_RESOLUTION|>--- conflicted
+++ resolved
@@ -399,13 +399,7 @@
           toolchain: 1.86.0
           targets: wasm32-unknown-unknown
       - name: Install wasm-pack
-<<<<<<< HEAD
         run: npm install -g wasm-pack
-=======
-        run: |
-          export VERSION=v0.13.1
-          curl -sSf https://raw.githubusercontent.com/alexcrichton/wasm-pack/master/docs/_installer/init.sh | sh
->>>>>>> fca5f20b
       - name: Install node dependencies
         run: pnpm install
       - name: Build the sdk
