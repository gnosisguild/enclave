--- conflicted
+++ resolved
@@ -43,12 +43,8 @@
 
 # Local dependencies
 e3-compute-provider.workspace = true
-<<<<<<< HEAD
 e3-sdk = { workspace = true, default-features = false, features=["full"] }
-=======
-e3-sdk.workspace = true
 evm-helpers = { path = "../crates/evm_helpers" }
->>>>>>> 6e425596
 
 # CLI and user interaction
 dialoguer = { version = "=0.11.0", features = ["fuzzy-select"] }
