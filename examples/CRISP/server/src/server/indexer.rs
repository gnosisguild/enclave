// SPDX-License-Identifier: LGPL-3.0-only
//
// This file is provided WITHOUT ANY WARRANTY;
// without even the implied warranty of MERCHANTABILITY
// or FITNESS FOR A PARTICULAR PURPOSE.

use crate::server::token_holders::{get_mock_token_holders, EtherscanClient};
use crate::server::{
    models::{CurrentRound, CustomParams},
    program_server_request::run_compute,
    repo::{CrispE3Repository, CurrentRoundRepository},
    token_holders::{build_tree, compute_token_holder_hashes},
    CONFIG,
};
use alloy::providers::{Provider, ProviderBuilder};
use alloy::sol_types::{sol_data, SolType};
use alloy_primitives::{Address, U256};
use e3_sdk::{
    bfv_helpers::decode_bytes_to_vec_u64,
    evm_helpers::{
        contracts::{EnclaveRead, EnclaveWrite, ReadWrite},
        events::{
            CiphertextOutputPublished, CommitteePublished, E3Activated, E3Requested,
            PlaintextOutputPublished,
        },
    },
    indexer::{DataStore, EnclaveIndexer, SharedStore},
};
use evm_helpers::{CRISPContractFactory, InputPublished};
use eyre::Context;
use log::info;
use num_bigint::BigUint;
use std::error::Error;
use std::time::Duration;
use tokio::time::sleep;

type Result<T> = std::result::Result<T, Box<dyn Error + Send + Sync>>;

pub async fn register_e3_requested(
    indexer: EnclaveIndexer<impl DataStore, ReadWrite>,
) -> Result<EnclaveIndexer<impl DataStore, ReadWrite>> {
    // E3Requested
    indexer
        .add_event_handler(move |event: E3Requested, ctx| {
            let store = ctx.store();
            let e3_id = event.e3Id.to::<u64>();
            let mut repo = CrispE3Repository::new(store.clone(), e3_id);

            info!("[e3_id={}] E3Requested: {:?}", e3_id, event);

            async move {
                // Convert custom params bytes back to token address and balance threshold.

                // Use sol_data types instead of primitives
                type CustomParamsTuple = (sol_data::Address, sol_data::Uint<256>);

                let decoded = <CustomParamsTuple as SolType>::abi_decode(&event.e3.customParams)
                    .with_context(|| "Failed to decode custom params from E3 event")?;

                let custom_params = CustomParams {
                    token_address: decoded.0.to_string(),
                    balance_threshold: decoded.1.to_string(),
                };

                let balance_threshold =
                    BigUint::parse_bytes(custom_params.balance_threshold.as_bytes(), 10)
                        .ok_or_else(|| eyre::eyre!("Invalid balance threshold"))?;
                let token_address: Address = custom_params
                    .token_address
                    .parse()
                    .with_context(|| "Invalid token address")?;

                // save the e3 details
                repo.initialize_round(custom_params.token_address, custom_params.balance_threshold)
                    .await?;

                // Get token holders from Etherscan API or mocked data.
                let token_holders = if matches!(CONFIG.chain_id, 31337 | 1337) {
                    info!(
                        "[e3_id={}] Using mocked token holders for local network (chain_id: {})",
                        e3_id, CONFIG.chain_id
                    );

                    get_mock_token_holders()
                } else {
                    info!(
                        "[e3_id={}] Using Etherscan API for network (chain_id: {})",
                        e3_id, CONFIG.chain_id
                    );

                    let etherscan_client =
                        EtherscanClient::new(CONFIG.etherscan_api_key.clone(), CONFIG.chain_id);
                    etherscan_client
                        .get_token_holders_with_voting_power(
                            token_address,
                            event.e3.requestBlock.to::<u64>(),
                            &CONFIG.http_rpc_url,
                            U256::from_str_radix(&balance_threshold.to_string(), 10).map_err(
                                |e| {
                                    eyre::eyre!(
                                        "[e3_id={}] Failed to convert balance threshold to U256: {}",
                                        e3_id,
                                        e
                                    )
                                },
                            )?,
                        )
                        .await
                        .map_err(|e| eyre::eyre!("Etherscan error: {}", e))?
                };

                if token_holders.is_empty() {
                    return Err(eyre::eyre!(
                        "[e3_id={}] No eligible token holders found for token address {}.",
                        e3_id,
                        token_address
                    )
                    .into());
                }

                // Compute Poseidon hashes for token holder address + balance pairs.
                let token_holder_hashes = compute_token_holder_hashes(&token_holders)
                    .with_context(|| "Failed to compute token holder hashes")?;

                repo.set_token_holder_hashes(token_holder_hashes.clone())
                    .await?;

                let tree =
                    build_tree(token_holder_hashes).with_context(|| "Failed to build tree")?;
                let merkle_root = tree
                    .root()
                    .ok_or_else(|| eyre::eyre!("Failed to get merkle root from tree"))?;

                info!("[e3_id={}] Merkle root: {}", e3_id, merkle_root);

                // Convert merkle root from hex string to U256.
                let merkle_root_bytes = hex::decode(&merkle_root)
                    .with_context(|| format!("[e3_id={}] Merkle root is not valid hex", e3_id))?;
                let merkle_root_u256 = U256::from_be_slice(&merkle_root_bytes);

                // Convert balance_threshold from BigUint to U256.
                let balance_threshold_bytes = balance_threshold.to_bytes_be();
                let balance_threshold_u256 = U256::from_be_slice(&balance_threshold_bytes);

                // Convert e3Id from u64 to U256
                let e3_id_u256 = U256::from(e3_id);

                info!(
                    "[e3_id={}] Calling setRoundData with root: {}, token: {}, threshold: {}",
                    e3_id, merkle_root_u256, token_address, balance_threshold_u256
                );

                let contract = CRISPContractFactory::create_write(
                    &CONFIG.http_rpc_url,
                    &CONFIG.e3_program_address,
                    &CONFIG.private_key,
                )
                .await
                .with_context(|| {
                    format!("[e3_id={}] Failed to create CRISP contract", e3_id)
                })?;

                let receipt = contract
                    .set_round_data(e3_id_u256, merkle_root_u256, token_address, balance_threshold_u256)
                    .await
                    .with_context(|| {
                        format!("[e3_id={}] Failed to call setRoundData", e3_id)
                    })?;

                info!(
                    "[e3_id={}] setRoundData successful. TxHash: {:?}",
                    e3_id, receipt.transaction_hash
                );

                Ok(())
            }
        })
        .await;
    Ok(indexer)
}

pub async fn register_e3_activated(
    indexer: EnclaveIndexer<impl DataStore, ReadWrite>,
) -> Result<EnclaveIndexer<impl DataStore, ReadWrite>> {
    // E3Activated
    indexer
        .add_event_handler(move |event: E3Activated, ctx| {
            let store = ctx.store();
            let e3_id = event.e3Id.to::<u64>();
            let mut repo = CrispE3Repository::new(store.clone(), e3_id);
            let mut current_round_repo = CurrentRoundRepository::new(store);
            let expiration = event.expiration.to::<u64>();

            info!("[e3_id={}] Handling E3 request", e3_id);
            async move {
                repo.start_round().await?;

                current_round_repo
                    .set_current_round(CurrentRound { id: e3_id })
                    .await?;

                // Calculate expiration time to sleep until
                let now = get_current_timestamp_rpc().await?;
                info!("[e3_id={}] Current time before sleep: {}", e3_id, now);
                let wait_duration = if expiration > now {
                    let secs = expiration - now;
                    info!(
                        "[e3_id={}] Need to wait {} seconds until expiration",
                        e3_id, secs
                    );
                    Duration::from_secs(secs)
                } else {
                    info!("[e3_id={}] Expired E3", e3_id);
                    Duration::ZERO
                };
                if !wait_duration.is_zero() {
                    sleep(wait_duration).await;
                }
                let e3: e3_sdk::indexer::models::E3 = repo.get_e3().await?;
                repo.update_status("Expired").await?;

                if repo.get_vote_count().await? > 0 {
                    info!("[e3_id={}] Starting computation for E3", e3_id);
                    repo.update_status("Computing").await?;

                    let votes = repo.get_ciphertext_inputs().await?;

                    let (id, status) = run_compute(
                        e3_id,
                        e3.e3_params,
                        votes,
                        format!("{}/state/add-result", CONFIG.enclave_server_url),
                    )
                    .await
                    .map_err(|e| eyre::eyre!("Error sending run compute request: {e}"))?;

                    if id != e3_id {
                        return Err(eyre::eyre!(
                            "Computation request returned unexpected E3 ID: expected {}, got {}",
                            e3_id,
                            id
                        )
                        .into());
                    }

                    if status != "processing" {
                        return Err(eyre::eyre!(
                            "Computation request failed with status: {}",
                            status
                        )
                        .into());
                    }

                    info!("[e3_id={}] Request Computation for E3", e3_id);

                    repo.update_status("PublishingCiphertext").await?;
                } else {
                    info!(
                        "[e3_id={}] E3 has no votes to decrypt. Setting status to Finished.",
                        e3_id
                    );
                    repo.update_status("Finished").await?;
                }
                info!("[e3_id={}] E3 request handled successfully.", e3_id);

                Ok(())
            }
        })
        .await;
    Ok(indexer)
}

pub async fn register_ciphertext_output_published(
    indexer: EnclaveIndexer<impl DataStore, ReadWrite>,
) -> Result<EnclaveIndexer<impl DataStore, ReadWrite>> {
    // CiphertextOutputPublished
    indexer
        .add_event_handler(move |event: CiphertextOutputPublished, ctx| {
            let store = ctx.store();
            let e3_id = event.e3Id.to::<u64>();
            let mut repo = CrispE3Repository::new(store, e3_id);
            async move {
                info!("[e3_id={}] Handling CiphertextOutputPublished", e3_id);
                repo.update_status("CiphertextPublished").await?;
                Ok(())
            }
        })
        .await;
    Ok(indexer)
}

pub async fn register_plaintext_output_published(
    indexer: EnclaveIndexer<impl DataStore, ReadWrite>,
) -> Result<EnclaveIndexer<impl DataStore, ReadWrite>> {
    // PlaintextOutputPublished
    indexer
        .add_event_handler(move |event: PlaintextOutputPublished, ctx| {
            let store = ctx.store();
            let e3_id = event.e3Id.to::<u64>();
            let mut repo = CrispE3Repository::new(store, e3_id);
            async move {
                info!("[e3_id={}] Handling PlaintextOutputPublished", e3_id);

                // The plaintextOutput from the event contains the result of the FHE computation.
                // The computation sums the encrypted votes: '0' for Option 1, '1' for Option 2.
                // Thus, the decrypted sum directly represents the number of votes for Option 2.
                // The output is expected to be a Vec<u8> in little endian format of u64s.
                let decoded = decode_bytes_to_vec_u64(&event.plaintextOutput)?;

                // decoded[0] is the sum of all encrypted votes (0s and 1s).
                // Since Option 1 votes are encrypted as '0' and Option 2 votes as '1',
                // this sum is equivalent to the count of votes for Option 2.
                let option_2 = decoded[0];

                // Retrieve the total number of votes that were cast and recorded for this round.
                let total_votes = repo.get_vote_count().await?;

                // The number of votes for Option 1 can be derived by subtracting
                // the Option 2 votes (the sum from the FHE output) from the total votes.
                let option_1 = total_votes - option_2;

                info!("[e3_id={}] Vote Count: {:?}", e3_id, total_votes);
                info!("[e3_id={}] Votes Option 1: {:?}", e3_id, option_1);
                info!("[e3_id={}] Votes Option 2: {:?}", e3_id, option_2);

                repo.set_votes(option_1, option_2).await?;
                repo.update_status("Finished").await?;
                Ok(())
            }
        })
        .await;
    Ok(indexer)
}

pub async fn register_committee_published(
    indexer: EnclaveIndexer<impl DataStore, ReadWrite>,
) -> Result<EnclaveIndexer<impl DataStore, ReadWrite>> {
    // CommitteePublished
    indexer
        .add_event_handler(move |event: CommitteePublished, ctx| {
            async move {
                let contract = ctx.contract();
                // We need to do this to ensure this is idempotent.
                // TODO: conserve bandwidth and check for E3AlreadyActivated error instead of
                // making two calls to contract
                let e3 = contract.get_e3(event.e3Id).await?;
                if u64::try_from(e3.expiration)? > 0 {
                    info!("[e3_id={}] E3 already activated", event.e3Id);
                    return Ok(());
                }

                // Read Start time in Seconds
                let start_time = e3.startWindow[0].to::<u64>();
                info!("[e3_id={}] Start time: {}", event.e3Id, start_time);

                // Get current time
                let now = get_current_timestamp_rpc().await?;
                info!("[e3_id={}] Current time: {}", event.e3Id, now);

                // Calculate wait duration
                let wait_duration = if start_time > now {
                    let secs = start_time - now;
                    info!(
                        "[e3_id={}] Need to wait {} seconds until activation",
                        event.e3Id, secs
                    );
                    Duration::from_secs(secs)
                } else {
                    info!("[e3_id={}] Activating E3", event.e3Id);
                    Duration::ZERO
                };
                info!("[e3_id={}] Wait duration: {:?}", event.e3Id, wait_duration);

                // Sleep until start time
                if !wait_duration.is_zero() {
                    sleep(wait_duration).await;
                }

                // If not activated activate
                let tx = contract.activate(event.e3Id, event.publicKey).await?;
                info!(
                    "[e3_id={}] E3 activated with tx: {:?}",
                    event.e3Id, tx.transaction_hash
                );
                Ok(())
            }
        })
        .await;
    Ok(indexer)
}

pub async fn get_current_timestamp_rpc() -> eyre::Result<u64> {
    let provider = ProviderBuilder::new().connect(&CONFIG.http_rpc_url).await?;
    let block = provider
        .get_block_by_number(alloy::eips::BlockNumberOrTag::Latest)
        .await?
        .ok_or_else(|| eyre::eyre!("Latest block not found"))?;

    Ok(block.header.timestamp)
}

pub async fn register_input_published(
    mut listener: EventListener,
    store: SharedStore<impl DataStore>
) -> Result<EventListener> {
    listener
        .add_event_handler(move |event: InputPublished| {

            let e3_id = event.e3Id.to::<u64>();
            let mut repo = CrispE3Repository::new(store.clone(), e3_id);
            async move {
                println!(
                    "InputPublished: e3_id={}, index={}, data=0x{}...",
                    event.e3Id,
                    event.index,
                    hex::encode(&event.vote[..8.min(event.vote.len())])
                );

                repo.insert_ciphertext_input(event.vote.to_vec(), event.index.to::<u64>())
                    .await?;
                Ok(())
            }
        })
        .await;
    Ok(listener)
}

pub async fn start_indexer(
    ws_url: &str,
    contract_address: &str,
    registry_address: &str,
    crisp_address: &str,
    store: SharedStore<impl DataStore>,
    private_key: &str,
) -> Result<()> {
    info!("CRISP: Creating indexer...");
    // CRISP indexer
<<<<<<< HEAD
    let crisp_indexer = EnclaveIndexer::new_with_write_contract(
        ws_url,
        contract_address,
        registry_address,
        store,
        private_key,
    )
    .await?;
    info!("CRISP: Indexer registering handlers...");

=======
    let crisp_indexer =
        EnclaveIndexer::new(enclave_contract_listener, readonly_contract, store.clone()).await?;
>>>>>>> 00a7cc7b
    let crisp_indexer = register_e3_requested(crisp_indexer).await?;
    let crisp_indexer = register_e3_activated(crisp_indexer).await?;
    let crisp_indexer = register_ciphertext_output_published(crisp_indexer).await?;
    let crisp_indexer = register_plaintext_output_published(crisp_indexer).await?;
<<<<<<< HEAD
    let crisp_indexer = register_committee_published(crisp_indexer).await?;

    info!("CRISP: Indexer finished registering handlers!");
    crisp_indexer.listen().await?;
    info!("Indexer listen loop has finished!");
=======
    crisp_indexer.start();

    // Registry Listener
    let registry_contract_listener =
        EventListener::create_contract_listener(&ws_url, registry_address).await?;
    let registry_listener =
        register_committee_published(registry_contract_listener, readwrite_contract.clone()).await?;
    registry_listener.start();

    // CRISP Listener
    let crisp_contract_listener = EventListener::create_contract_listener(ws_url, crisp_address).await?;
    let crisp_listener = register_input_published(crisp_contract_listener, store).await?;
    crisp_listener.start();

>>>>>>> 00a7cc7b
    Ok(())
}<|MERGE_RESOLUTION|>--- conflicted
+++ resolved
@@ -400,13 +400,12 @@
 }
 
 pub async fn register_input_published(
-    mut listener: EventListener,
-    store: SharedStore<impl DataStore>
-) -> Result<EventListener> {
-    listener
-        .add_event_handler(move |event: InputPublished| {
-
+    indexer: EnclaveIndexer<impl DataStore, ReadWrite>,
+) -> Result<EnclaveIndexer<impl DataStore, ReadWrite>> {
+    indexer
+        .add_event_handler(move |event: InputPublished, ctx| {
             let e3_id = event.e3Id.to::<u64>();
+            let store = ctx.store();
             let mut repo = CrispE3Repository::new(store.clone(), e3_id);
             async move {
                 println!(
@@ -422,7 +421,7 @@
             }
         })
         .await;
-    Ok(listener)
+    Ok(indexer)
 }
 
 pub async fn start_indexer(
@@ -434,47 +433,23 @@
     private_key: &str,
 ) -> Result<()> {
     info!("CRISP: Creating indexer...");
-    // CRISP indexer
-<<<<<<< HEAD
     let crisp_indexer = EnclaveIndexer::new_with_write_contract(
         ws_url,
-        contract_address,
-        registry_address,
+        &[contract_address, registry_address, crisp_address],
         store,
         private_key,
     )
     .await?;
     info!("CRISP: Indexer registering handlers...");
 
-=======
-    let crisp_indexer =
-        EnclaveIndexer::new(enclave_contract_listener, readonly_contract, store.clone()).await?;
->>>>>>> 00a7cc7b
     let crisp_indexer = register_e3_requested(crisp_indexer).await?;
     let crisp_indexer = register_e3_activated(crisp_indexer).await?;
     let crisp_indexer = register_ciphertext_output_published(crisp_indexer).await?;
     let crisp_indexer = register_plaintext_output_published(crisp_indexer).await?;
-<<<<<<< HEAD
     let crisp_indexer = register_committee_published(crisp_indexer).await?;
-
+    let crisp_indexer = register_input_published(crisp_indexer).await?;
     info!("CRISP: Indexer finished registering handlers!");
     crisp_indexer.listen().await?;
-    info!("Indexer listen loop has finished!");
-=======
-    crisp_indexer.start();
-
-    // Registry Listener
-    let registry_contract_listener =
-        EventListener::create_contract_listener(&ws_url, registry_address).await?;
-    let registry_listener =
-        register_committee_published(registry_contract_listener, readwrite_contract.clone()).await?;
-    registry_listener.start();
-
-    // CRISP Listener
-    let crisp_contract_listener = EventListener::create_contract_listener(ws_url, crisp_address).await?;
-    let crisp_listener = register_input_published(crisp_contract_listener, store).await?;
-    crisp_listener.start();
-
->>>>>>> 00a7cc7b
+    info!("CRISP: Indexer listen loop has finished!");
     Ok(())
 }