--- conflicted
+++ resolved
@@ -82,7 +82,6 @@
       }
     }
   },
-<<<<<<< HEAD
   "undefined": {
     "RiscZeroGroth16Verifier": {
       "address": "0x5FbDB2315678afecb367f032d93F642f64180aa3"
@@ -119,40 +118,17 @@
     "MockUSDC": {
       "constructorArgs": {
         "initialSupply": "1000000"
-=======
-  "localhost": {
-    "PoseidonT3": {
-      "blockNumber": 21,
-      "address": "0x3333333C0A88F9BE4fd23ed0536F9B6c427e3B93"
-    },
-    "Enclave": {
-      "constructorArgs": {
-        "owner": "0xf39Fd6e51aad88F6F4ce6aB8827279cffFb92266",
-        "registry": "0x0000000000000000000000000000000000000001",
-        "maxDuration": "2592000",
-        "params": [
-          "0x000000000000000000000000000000000000000000000000000000000000080000000000000000000000000000000000000000000000000000000000000fc00100000000000000000000000000000000000000000000000000000000000000600000000000000000000000000000000000000000000000000000000000000001000000000000000000000000000000000000000000000000003fffffff000001"
-        ]
->>>>>>> 9e66d3c2
       },
       "blockNumber": 4,
       "address": "0x9fE46736679d2D9a65F0992F2272dE9f3c7fa6e0"
     },
-<<<<<<< HEAD
     "EnclaveToken": {
       "constructorArgs": {
         "owner": "0xf39Fd6e51aad88F6F4ce6aB8827279cffFb92266"
-=======
-    "CiphernodeRegistryOwnable": {
-      "constructorArgs": {
-        "owner": "0xf39Fd6e51aad88F6F4ce6aB8827279cffFb92266",
-        "enclaveAddress": "0x9fE46736679d2D9a65F0992F2272dE9f3c7fa6e0"
->>>>>>> 9e66d3c2
       },
       "blockNumber": 5,
       "address": "0xCf7Ed3AccA5a467e9e704C703E8D87F634fB0Fc9"
     },
-<<<<<<< HEAD
     "EnclaveTicketToken": {
       "constructorArgs": {
         "baseToken": "0x9fE46736679d2D9a65F0992F2272dE9f3c7fa6e0",
@@ -204,36 +180,10 @@
         "params": [
           "0x000000000000000000000000000000000000000000000000000000000000080000000000000000000000000000000000000000000000000000000000000fc00100000000000000000000000000000000000000000000000000000000000000600000000000000000000000000000000000000000000000000000000000000001000000000000000000000000000000000000000000000000003fffffff000001"
         ]
-=======
-    "NaiveRegistryFilter": {
-      "constructorArgs": {
-        "owner": "0xf39Fd6e51aad88F6F4ce6aB8827279cffFb92266",
-        "ciphernodeRegistryAddress": "0xCf7Ed3AccA5a467e9e704C703E8D87F634fB0Fc9"
-      },
-      "blockNumber": 6,
-      "address": "0xDc64a140Aa3E981100a9becA4E685f962f0cF6C9"
-    },
-    "MockComputeProvider": {
-      "blockNumber": 8,
-      "address": "0x0165878A594ca255338adfa4d48449f69242Eb8F"
-    },
-    "MockDecryptionVerifier": {
-      "blockNumber": 9,
-      "address": "0xa513E6E4b8f2a923D98304ec87F64353C4D5C853"
-    },
-    "MockInputValidator": {
-      "blockNumber": 10,
-      "address": "0x2279B7A0a67DB372996a5FaB50D91eAA73d2eBe6"
-    },
-    "MockE3Program": {
-      "constructorArgs": {
-        "mockInputValidator": "0x2279B7A0a67DB372996a5FaB50D91eAA73d2eBe6"
->>>>>>> 9e66d3c2
       },
       "blockNumber": 11,
       "address": "0x8A791620dd6260079BF849Dc5567aDC3F2FdC318"
     },
-<<<<<<< HEAD
     "MockComputeProvider": {
       "blockNumber": 20,
       "address": "0x68B1D87F95878fE05B998F19b66F4baba5De1aed"
@@ -275,30 +225,6 @@
         "verifierAddress": "0xa85233C63b9Ee964Add6F2cffe00Fd84eb32338f",
         "inputValidatorAddress": "0x4A679253410272dd5232B3Ff7cF5dbB88f295319",
         "honkVerifierAddress": "0x09635F643e140090A9A8Dcd712eD6285858ceBef",
-=======
-    "MockRISC0Verifier": {
-      "address": "0xA51c1fc2f0D1a1b8494Ed1FE312d7C3a78Ed91C0"
-    },
-    "CRISPInputValidator": {
-      "address": "0x0DCd1Bf9A1b36cE34237eEaFef220932846BCD82"
-    },
-    "CRISPInputValidatorFactory": {
-      "address": "0x9A676e781A523b5d0C0e43731313A708CB607508",
-      "constructorArgs": {
-        "inputValidator": "0x0DCd1Bf9A1b36cE34237eEaFef220932846BCD82"
-      }
-    },
-    "HonkVerifier": {
-      "address": "0x0B306BF915C4d645ff596e518fAf3F9669b97016"
-    },
-    "CRISPProgram": {
-      "address": "0x959922bE3CAee4b8Cd9a407cc3ac1C251C2007B1",
-      "constructorArgs": {
-        "enclave": "0x9fE46736679d2D9a65F0992F2272dE9f3c7fa6e0",
-        "verifierAddress": "0xA51c1fc2f0D1a1b8494Ed1FE312d7C3a78Ed91C0",
-        "inputValidatorAddress": "0x0DCd1Bf9A1b36cE34237eEaFef220932846BCD82",
-        "honkVerifierAddress": "0x0B306BF915C4d645ff596e518fAf3F9669b97016",
->>>>>>> 9e66d3c2
         "imageId": "0x23734b77b0f76e85623a88d7a82f24c34c94834f2501964ea123b7a2027013a2"
       }
     }
