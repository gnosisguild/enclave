{
  "name": "crisp",
  "private": true,
  "type": "module",
  "description": "CRISP - Coercion-Resistant Impartial Selection Protocol",
  "author": {
    "name": "gnosisguild",
    "url": "https://github.com/gnosisguild"
  },
  "scripts": {
<<<<<<< HEAD
    "compile": "forge compile",
    "ciphernode:add": "hardhat ciphernode:admin-add",
=======
>>>>>>> e52d6e59
    "cli": "bash ./scripts/cli.sh",
    "dev:setup": "bash ./scripts/setup.sh",
    "dev:build": "bash ./scripts/build.sh",
    "dev:up": "bash ./scripts/dev.sh",
    "test:e2e": "bash ./scripts/test_e2e.sh",
    "compile:contracts": "pnpm -C packages/crisp-contracts compile",
    "ciphernode:add": "pnpm -C packages/crisp-contracts ciphernode:add",
    "test": "pnpm test:e2e",
    "test:circuits:inputs": "node --test test/governanceCircuit.test.ts",
    "test:circuits": "cd circuits && nargo test",
    "test:sdk": "cd sdk && pnpm test",
    "release:sdk": "cd sdk && pnpm release",
    "report": "playwright show-report"
  },
  "devDependencies": {
    "@playwright/test": "1.52.0",
    "@synthetixio/synpress": "^4.1.0",
    "@synthetixio/synpress-cache": "^0.0.12",
    "@types/node": "^22.18.0",
    "dotenv": "^16.4.5",
    "concurrently": "^9.1.2",
    "playwright": "1.52.0",
    "typescript": "5.8.3",
    "wait-on": "^8.0.3",
    "ethers": "^6.15.0"
  },
  "packageManager": "pnpm@10.7.1+sha512.2d92c86b7928dc8284f53494fb4201f983da65f0fb4f0d40baafa5cf628fa31dae3e5968f12466f17df7e97310e30f343a648baea1b9b350685dafafffdf5808"
}<|MERGE_RESOLUTION|>--- conflicted
+++ resolved
@@ -8,11 +8,8 @@
     "url": "https://github.com/gnosisguild"
   },
   "scripts": {
-<<<<<<< HEAD
     "compile": "forge compile",
     "ciphernode:add": "hardhat ciphernode:admin-add",
-=======
->>>>>>> e52d6e59
     "cli": "bash ./scripts/cli.sh",
     "dev:setup": "bash ./scripts/setup.sh",
     "dev:build": "bash ./scripts/build.sh",
