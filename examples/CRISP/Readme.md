# CRISP - Coercion-Resistant Impartial Selection Protocol

CRISP (Coercion-Resistant Impartial Selection Protocol) is a secure protocol for digital decision-making, leveraging fully homomorphic encryption (FHE) and distributed threshold cryptography (DTC) to enable verifiable secret ballots. Built with Enclave, CRISP safeguards democratic systems and decision-making applications against coercion, manipulation, and other vulnerabilities. To learn more about CRISP, you can read our [blog post](https://blog.enclave.gg/crisp-private-voting-secret-ballot-fhe-zkp-mpc/) or visit the [documentation](https://docs.enclave.gg/CRISP/introduction).

## Project Structure

<<<<<<< HEAD
```
CRISP
├── Dockerfile - Dockerfile for a local development environment
├── client
├── server
├── wasm-crypto
├── contracts - Contracts for the CRISP protocol
├── docker-compose.yaml
└── scripts - Scripts for the CRISP protocol, including setup and testing
```

## Development

To start the development environment, run the following commands from inside the CRISP directory:

```sh
pnpm install # install dependencies
pnpm dev:setup # build the project
pnpm dev:up # run the services
=======
CRISP follows a modern structure with clear separation of concerns

```bash
CRISP/
|── client/                  # React frontend application
|── server/                  # Rust coordination server
|── program/                 # RISC Zero computation program
├── contracts/               # Smart contracts (Solidity)
├── circuits/                # Noir circuits for ZK proofs
├── scripts/                 # Development and utility scripts
├── enclave.config.yaml      # Ciphernode configuration
>>>>>>> f1567b83
```

You can have an extended explanation of the single folders in the dedicated [documentation](https://docs.enclave.gg/CRISP/introduction#project-structure).

## Prerequisites

Before getting started, ensure you have installed:

- [Rust](https://rust-lang.org/tools/install/)
- [Foundry](https://getfoundry.sh)
- [RiscZero](https://dev.risczero.com/api/zkvm/install)
- [NodeJS](https://nodejs.org/en/download)
- [pnpm](https://pnpm.io)
- [Metamask](https://metamask.io)

### Install Node

You can install Node following the official [documentation](https://nodejs.org/en) or using a Node Version Manager (e.g., [nvm](https://github.com/nvm-sh/nvm)).

### Install Pnpm

You can install Pnpm following the official [documentation](https://pnpm.io/installation).

### Install Metamask

You can add Metamask as extension to your browser following the official [documentation](https://metamask.io).

### Install Rust

You need to install Rust. After installation, restart your terminal.

```sh
# Install Rust
curl https://sh.rustup.rs -sSf | sh

```

### Install RISC Zero Toolchain

Next, install `rzup` for the `cargo-risczero` toolchain.

```sh
# Install rzup
curl -L https://risczero.com/install | bash

# Install RISC Zero toolchain
rzup install cargo-risczero
```

Verify the installation was successful by running:

```sh
cargo risczero --version
```

At this point, you should have all the tools required to develop and deploy an application with [RISC Zero](https://www.risczero.com).

## Environment

You need to setup your environment variables for `client/` and `server/`. Just copy and paste the `.env.default` as `.env` and overwrite with your values the following variables (you can leave the others initialized with the default values).

### Client

```bash
VITE_E3_PROGRAM_ADDRESS=0x0B306BF915C4d645ff596e518fAf3F9669b97016 # Default E3 program address
```

### Server

```bash
ENCLAVE_ADDRESS="0x9fE46736679d2D9a65F0992F2272dE9f3c7fa6e0"
CIPHERNODE_REGISTRY_ADDRESS="0xCf7Ed3AccA5a467e9e704C703E8D87F634fB0Fc9"
NAIVE_REGISTRY_FILTER_ADDRESS="0xDc64a140Aa3E981100a9becA4E685f962f0cF6C9"
E3_PROGRAM_ADDRESS="0x0B306BF915C4d645ff596e518fAf3F9669b97016" # CRISPProgram Contract Address
```

These address will be displayed after successfully running the `pnpm dev:up` command in a log that will look like the following:

```bash
Deployments:
----------------------------------------------------------------------
Enclave: 0x9fE46736679d2D9a65F0992F2272dE9f3c7fa6e0
Verifier: 0xA51c1fc2f0D1a1b8494Ed1FE312d7C3a78Ed91C0
InputValidator: 0x2279B7A0a67DB372996a5FaB50D91eAA73d2eBe6
CRISPInputValidatorFactory: 0x0DCd1Bf9A1b36cE34237eEaFef220932846BCD82
HonkVerifier: 0x9A676e781A523b5d0C0e43731313A708CB607508
CRISPProgram: 0x0B306BF915C4d645ff596e518fAf3F9669b97016
```

If you find any inconsistency with the addresses on the environment, you must update them and run the script again (they must match).

## Quick Start

The fastest way to get CRISP running is using the scripts provided in the `scripts/` directory:

```bash
# Install dependencies
pnpm install

# Setup and build the development environment
pnpm dev:setup

# Start all services (Anvil, Ciphernodes, Applications)
pnpm dev:up

# Clean up all artifacts and generated output (e.g., builds)
# This must be run from enclave root (do cd ../../ if you are inside examples/CRISP)
pnpm clean
```

This will start all CRISP components:

- Hardhat node (local blockchain)
- Deploy all contracts
- Compile all ZK circuits
- Ciphernodes network
- CRISP applications (server, client)

```bash
# Build the development containers
pnpm dev:setup

# Start all services
pnpm dev:up

# Rebuild containers
pnpm dev:build

# Invoke the Server CLI
pnpm cli
```

Once everything is running, you can:

1. Navigate `http://localhost:3000` for the client interface
2. Add the Hardhat private key to your wallet: `0xac0974bec39a17e36ba4a6b4d238ff944bacb478cbed5efcae784d7bf4f2ff80`
3. Press `Connect Wallet` button and complete the association with your MetaMask account
4. Switch to `Hardhat` local network (this will be handled automatically by the app. You just need to press on the connected account on the frontend and select the network. Then, complete the configuration on MetaMask pop-up).
5. Open a new terminal, run `pnpm cli` and start a new E3 Round.
6. Refresh and interact with the round following the Client interface.

## Manual Start

### Setting Up the project

1. Navigate to the root directory:

   ```sh
   cd examples/CRISP
   ```

2. Install dependencies:

   ```sh
   pnpm install
   ```

### Setting Up the Web App

To set up the CRISP dApp in your local environment, follow these steps:

1. Navigate to the `client` directory:

   ```sh
   cd examples/CRISP/client
   ```

2. Start the development server:

   ```sh
   pnpm dev
   ```

### Setting Up the CRISP Server

Setting up the CRISP server involves several components, but this guide will walk you through each step.

### Step 1: Start a Local Testnet with Anvil

```sh
anvil
```

Keep Anvil running in the terminal, and open a new terminal for the next steps.

### Step 2: Setting Up the Ciphernodes

1. Clone the [Enclave Repo](https://github.com/gnosisguild/enclave):

   ```sh
   git clone https://github.com/gnosisguild/enclave.git
   ```

2. Navigate to the `examples/CRISP` directory inside the cloned repository:

   ```sh
   cd enclave/examples/CRISP
   ```

3. Deploy the contracts:

   ```sh
   pnpm deploy:contracts:full
   ```

After deployment, you will see the addresses for the following contracts:

- Enclave
- Ciphernode Registry
- Bonding Registry Filter
- Mock Input Validator
- Mock E3 Program
- Mock Decryption Verifier
- Mock Compute Provider
- RISC Zero Verifier
- Honk Verifier
- CRISP Input Validator Factory
- CRISP Program

<<<<<<< HEAD
Note down the first four addresses as they will be needed to configure `risc0`, `local_testnet` and the `server`.

### Step 3: Deploy the RISC Zero Contracts

> Please note that this step is optional for development only. You can run the program server in dev mode which does not use Risc0.

1. Navigate to the `CRISP/lib/risc0-ethereum` directory.
=======
### Step 3: RISC0 Setup (Optional)

> Please note that this step is optional for development only. You can run the program server in dev mode which does not use Risc0.
> The smart contracts would have already been deployed at the previous step.
>>>>>>> f1567b83

---

**Faster Proving w/ Bonsai**

The following steps are optional. You can config [Bonsai](https://dev.risczero.com/api/generating-proofs/remote-proving) for faster proving.

- Set up environment variables by creating a `.cargo` directory and `config.toml` file:

  ```sh
  mkdir .cargo && cd .cargo && touch config.toml
  ```

- Add the following configuration to `config.toml`:

  > **_Note:_** _This requires having access to a Bonsai API Key. To request an API key [complete the form here](https://bonsai.xyz/apply)._

  ```toml
  [env]
  BONSAI_API_KEY="your_api_key"
  BONSAI_API_URL="your_api_url"
  ```

---

### Step 4: Set up Environment Variables

Create a `.env` file in the `server` directory with the following:

```sh
# Private key for the enclave server
PRIVATE_KEY=0xac0974bec39a17e36ba4a6b4d238ff944bacb478cbed5efcae784d7bf4f2ff80
ENCLAVE_SERVER_URL=http://0.0.0.0:4000
HTTP_RPC_URL=http://127.0.0.1:8545
PROGRAM_SERVER_URL=http://127.0.0.1:13151
WS_RPC_URL=ws://127.0.0.1:8545
CHAIN_ID=31337

# Bitquery API key
BITQUERY_API_KEY=""

# Cron-job API key to trigger new rounds
CRON_API_KEY=1234567890 

<<<<<<< HEAD
# Based on Default Anvil Deployments (Only for testing)
ENCLAVE_ADDRESS="0x8A791620dd6260079BF849Dc5567aDC3F2FdC318"
CIPHERNODE_REGISTRY_ADDRESS="0xa513E6E4b8f2a923D98304ec87F64353C4D5C853"
E3_PROGRAM_ADDRESS="0x1613beB3B2C4f22Ee086B2b38C1476A3cE7f78E8" # CRISPProgram Contract Address
FEE_TOKEN_ADDRESS="0x5FbDB2315678afecb367f032d93F642f64180aa3" # Mock ERC20 Token Address
=======
# Based on Default Hardhat Deployments (Only for testing)
ENCLAVE_ADDRESS="0x9fE46736679d2D9a65F0992F2272dE9f3c7fa6e0"
CIPHERNODE_REGISTRY_ADDRESS="0xCf7Ed3AccA5a467e9e704C703E8D87F634fB0Fc9"
NAIVE_REGISTRY_FILTER_ADDRESS="0xDc64a140Aa3E981100a9becA4E685f962f0cF6C9"
E3_PROGRAM_ADDRESS="0x0B306BF915C4d645ff596e518fAf3F9669b97016" # CRISPProgram Contract Address
>>>>>>> f1567b83

# E3 Config
E3_WINDOW_SIZE=40
E3_THRESHOLD_MIN=1
E3_THRESHOLD_MAX=2
E3_DURATION=160

# E3 Compute Provider Config
E3_COMPUTE_PROVIDER_NAME="RISC0"
E3_COMPUTE_PROVIDER_PARALLEL=false
E3_COMPUTE_PROVIDER_BATCH_SIZE=4 # Must be a power of 2

# Bitquery API Key (optional, leave empty if not using)
BITQUERY_API_KEY=""
```

## Running Ciphernodes

To run three ciphernodes, use the following command inside the CRISP directory:

```sh
./scripts/dev_cipher.sh
```

This script will start the ciphernodes, add the ciphernodes to the registry on chain.

## Running the CRISP Server

To run the CRISP Server, open a new terminal and navigate to the `server` directory. Then, execute the following command:

```sh
cargo run --bin server
```

## Interacting with CRISP via CLI

Open a new terminal and navigate to the `server` directory. Then, execute the following command:

```sh
cargo run --bin cli
```

Once the CLI client is running, you can interact with the CRISP voting protocol by following these steps:

1. Select `CRISP: Voting Protocol (ETH)` from the menu.

2. To initiate a new CRISP round, choose the option `Initialize new CRISP round`.

Ensure all services are running correctly and that components are communicating as expected before starting a new CRISP round.

## Contributing

We welcome and encourage community contributions to this repository. Please ensure that you read and understand the [Contributor License Agreement (CLA)](https://github.com/gnosisguild/CLA) before submitting any contributions.

### Branch Cleanup Policy

To help keep the repository clean and maintainable, we automatically delete merged branches after **7 days**.  
You can control this behavior using **PR labels**:

| Label            | Effect                                        |
| ---------------- | --------------------------------------------- |
| `keep-branch`    | ❌ Branch will not be deleted                 |
| `archive-branch` | 🏷️ Branch will be **tagged** and then deleted |
| _no label_       | 🗑️ Branch will be deleted (no tag preserved)  |

> Only apply these labels **before merging** your PR if you want to preserve history or keep the branch alive.

## Security and Liability

This project is provided **WITHOUT ANY WARRANTY**; without even the implied warranty of **MERCHANTABILITY** or **FITNESS FOR A PARTICULAR PURPOSE**.

## License

This repository is licensed under the [LGPL-3.0+ license](LICENSE).<|MERGE_RESOLUTION|>--- conflicted
+++ resolved
@@ -4,27 +4,6 @@
 
 ## Project Structure
 
-<<<<<<< HEAD
-```
-CRISP
-├── Dockerfile - Dockerfile for a local development environment
-├── client
-├── server
-├── wasm-crypto
-├── contracts - Contracts for the CRISP protocol
-├── docker-compose.yaml
-└── scripts - Scripts for the CRISP protocol, including setup and testing
-```
-
-## Development
-
-To start the development environment, run the following commands from inside the CRISP directory:
-
-```sh
-pnpm install # install dependencies
-pnpm dev:setup # build the project
-pnpm dev:up # run the services
-=======
 CRISP follows a modern structure with clear separation of concerns
 
 ```bash
@@ -36,7 +15,6 @@
 ├── circuits/                # Noir circuits for ZK proofs
 ├── scripts/                 # Development and utility scripts
 ├── enclave.config.yaml      # Ciphernode configuration
->>>>>>> f1567b83
 ```
 
 You can have an extended explanation of the single folders in the dedicated [documentation](https://docs.enclave.gg/CRISP/introduction#project-structure).
@@ -256,20 +234,10 @@
 - CRISP Input Validator Factory
 - CRISP Program
 
-<<<<<<< HEAD
-Note down the first four addresses as they will be needed to configure `risc0`, `local_testnet` and the `server`.
-
-### Step 3: Deploy the RISC Zero Contracts
-
-> Please note that this step is optional for development only. You can run the program server in dev mode which does not use Risc0.
-
-1. Navigate to the `CRISP/lib/risc0-ethereum` directory.
-=======
 ### Step 3: RISC0 Setup (Optional)
 
 > Please note that this step is optional for development only. You can run the program server in dev mode which does not use Risc0.
 > The smart contracts would have already been deployed at the previous step.
->>>>>>> f1567b83
 
 ---
 
@@ -312,21 +280,13 @@
 BITQUERY_API_KEY=""
 
 # Cron-job API key to trigger new rounds
-CRON_API_KEY=1234567890 
-
-<<<<<<< HEAD
+CRON_API_KEY=1234567890
+
 # Based on Default Anvil Deployments (Only for testing)
 ENCLAVE_ADDRESS="0x8A791620dd6260079BF849Dc5567aDC3F2FdC318"
 CIPHERNODE_REGISTRY_ADDRESS="0xa513E6E4b8f2a923D98304ec87F64353C4D5C853"
 E3_PROGRAM_ADDRESS="0x1613beB3B2C4f22Ee086B2b38C1476A3cE7f78E8" # CRISPProgram Contract Address
 FEE_TOKEN_ADDRESS="0x5FbDB2315678afecb367f032d93F642f64180aa3" # Mock ERC20 Token Address
-=======
-# Based on Default Hardhat Deployments (Only for testing)
-ENCLAVE_ADDRESS="0x9fE46736679d2D9a65F0992F2272dE9f3c7fa6e0"
-CIPHERNODE_REGISTRY_ADDRESS="0xCf7Ed3AccA5a467e9e704C703E8D87F634fB0Fc9"
-NAIVE_REGISTRY_FILTER_ADDRESS="0xDc64a140Aa3E981100a9becA4E685f962f0cF6C9"
-E3_PROGRAM_ADDRESS="0x0B306BF915C4d645ff596e518fAf3F9669b97016" # CRISPProgram Contract Address
->>>>>>> f1567b83
 
 # E3 Config
 E3_WINDOW_SIZE=40
