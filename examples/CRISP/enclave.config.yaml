chains:
  - name: "hardhat"
    rpc_url: "ws://localhost:8545"
    contracts:
<<<<<<< HEAD
      enclave: "0x51A1ceB83B83F1985a81C295d1fF28Afef186E02"
      ciphernode_registry: "0x36b58F5C1969B7b6591D752ea6F5486D069010AB"
      filter_registry: "0x8198f5d8F8CfFE8f9C413d98a0A55aEB8ab9FbB7"

=======
      enclave: "0xe7f1725E7734CE288F8367e1Bb143E90bb3F0512"
      ciphernode_registry: "0x9fE46736679d2D9a65F0992F2272dE9f3c7fa6e0"
      filter_registry: "0xCf7Ed3AccA5a467e9e704C703E8D87F634fB0Fc9"
      
program:
  dev: true
  # risc0:
  #   risc0_dev_mode: 1
  #   bonsai_api_key: xxxxxxxxxxxxxxxx
  #   bonsai_api_url: xxxxxxxxxxxxxxxx
  
>>>>>>> 753d37f9
nodes:
  cn1:
    address: "0xbDA5747bFD65F08deb54cb465eB87D40e51B197E"
    quic_port: 9201
    autonetkey: true
    autopassword: true
  cn2:
    address: "0xdD2FD4581271e230360230F9337D5c0430Bf44C0"
    quic_port: 9202
    autonetkey: true
    autopassword: true
  cn3:
    address: "0x2546BcD3c84621e976D8185a91A922aE77ECEc30"
    quic_port: 9203
    autonetkey: true
    autopassword: true
  ag:
    address: "0x8626f6940E2eb28930eFb4CeF49B2d1F2C9C1199"
    quic_port: 9094
    autonetkey: true
    autopassword: true
    role:
      type: aggregator<|MERGE_RESOLUTION|>--- conflicted
+++ resolved
@@ -2,24 +2,17 @@
   - name: "hardhat"
     rpc_url: "ws://localhost:8545"
     contracts:
-<<<<<<< HEAD
       enclave: "0x51A1ceB83B83F1985a81C295d1fF28Afef186E02"
       ciphernode_registry: "0x36b58F5C1969B7b6591D752ea6F5486D069010AB"
       filter_registry: "0x8198f5d8F8CfFE8f9C413d98a0A55aEB8ab9FbB7"
 
-=======
-      enclave: "0xe7f1725E7734CE288F8367e1Bb143E90bb3F0512"
-      ciphernode_registry: "0x9fE46736679d2D9a65F0992F2272dE9f3c7fa6e0"
-      filter_registry: "0xCf7Ed3AccA5a467e9e704C703E8D87F634fB0Fc9"
-      
 program:
   dev: true
   # risc0:
   #   risc0_dev_mode: 1
   #   bonsai_api_key: xxxxxxxxxxxxxxxx
   #   bonsai_api_url: xxxxxxxxxxxxxxxx
-  
->>>>>>> 753d37f9
+
 nodes:
   cn1:
     address: "0xbDA5747bFD65F08deb54cb465eB87D40e51B197E"
