--- conflicted
+++ resolved
@@ -85,17 +85,10 @@
                 </a>
             </td>
             <td align="center">
-<<<<<<< HEAD
                 <a href="https://github.com/cristovaoth">
                     <img src="https://avatars.githubusercontent.com/u/12870300?v=4" width="100;" alt="cristovaoth"/>
                     <br />
                     <sub><b>Cristóvão</b></sub>
-=======
-                <a href="https://github.com/ctrlc03">
-                    <img src="https://avatars.githubusercontent.com/u/93448202?v=4" width="100;" alt="ctrlc03"/>
-                    <br />
-                    <sub><b>ctrlc03</b></sub>
->>>>>>> 478fe633
                 </a>
             </td>
 		</tr>
@@ -352,7 +345,7 @@
 
 ### Current Setup
 
-- **`main`** - Stable branch 
+- **`main`** - Stable branch
 - **`v*.*.*`** - Version tags for releases
 - **`stable`** - Always points to the latest stable release
 - **`dev`** - Branch for ongoing development
