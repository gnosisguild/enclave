--- conflicted
+++ resolved
@@ -41,15 +41,14 @@
     quic_port: 9203
     autonetkey: true
     autopassword: true
-<<<<<<< HEAD
+  cn4:
+    address: "0xf4a70D0A9CeDeEdcF9D8aA13737d47a92104fb59"
+    quic_port: 9204
+    autonetkey: true
+    autopassword: true
   cn5:
     address: "0xf4a70D0A9CeDeEdcF9D8aA13737d47a92104fb59"
-    quic_port: 9095
-=======
-  ag:
-    address: "0x15d34AAf54267DB7D7c367839AAf71A00a2C6A65"
-    quic_port: 9204
->>>>>>> 63ee5c34
+    quic_port: 9205
     autonetkey: true
     autopassword: true
   ag:
