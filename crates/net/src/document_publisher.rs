// SPDX-License-Identifier: LGPL-3.0-only
//
// This file is provided WITHOUT ANY WARRANTY;
// without even the implied warranty of MERCHANTABILITY
// or FITNESS FOR A PARTICULAR PURPOSE.

use crate::{
    events::{
        call_and_await_response, DocumentPublishedNotification, GossipData, NetCommand, NetEvent,
    },
    Cid,
};
use actix::prelude::*;
use anyhow::Result;
use chrono::{DateTime, Utc};
use e3_events::{
    BusError, CiphernodeSelected, CorrelationId, DocumentKind, DocumentMeta, DocumentReceived,
    E3RequestComplete, E3id, EnclaveErrorType, EnclaveEvent, EventBus, PartyId,
    PublishDocumentRequested, Subscribe, ThresholdShareCreated,
};
use e3_utils::retry::{retry_with_backoff, to_retry};
use e3_utils::ArcBytes;
use futures::TryFutureExt;
use serde::{Deserialize, Serialize};
use std::{
    collections::HashMap,
    sync::Arc,
    time::{Duration, Instant},
};
use tokio::sync::{broadcast, mpsc};
use tracing::{debug, error, warn};

const KADEMLIA_PUT_TIMEOUT: Duration = Duration::from_secs(30);
const KADEMLIA_GET_TIMEOUT: Duration = Duration::from_secs(30);
const KADEMLIA_BROADCAST_TIMEOUT: Duration = Duration::from_secs(30);
/// DocumentPublisher is an actor that monitors events from both the NetInterface and the Enclave
/// EventBus in order to manage document publishing interactions. In particular this involves the
/// interactions of publishing a document and listening for notifications, determining if the node
/// is interested in a specific document and fetching the document to broadcast on the local event
/// bus
pub struct DocumentPublisher {
    /// Enclave EventBus
    bus: Addr<EventBus<EnclaveEvent>>,
    /// NetCommand sender to forward commands to the NetInterface
    tx: mpsc::Sender<NetCommand>,
    /// NetEvent receiver to resubscribe for events from the NetInterface. This is in an Arc so
    /// that we do not do excessive resubscribes without actually listening for events.
    rx: Arc<broadcast::Receiver<NetEvent>>,
    /// The gossipsub broadcast topic
    topic: String,
    /// Set of E3ids we are interested in
    ids: HashMap<E3id, PartyId>,
}

impl DocumentPublisher {
    /// Create a new NetEventTranslator actor
    pub fn new(
        bus: &Addr<EventBus<EnclaveEvent>>,
        tx: &mpsc::Sender<NetCommand>,
        rx: &Arc<broadcast::Receiver<NetEvent>>,
        topic: impl Into<String>,
    ) -> Self {
        Self {
            bus: bus.clone(),
            tx: tx.clone(),
            rx: rx.clone(),
            topic: topic.into(),
            ids: HashMap::new(),
        }
    }

    /// This is needed to create simulation libp2p event routers
    pub fn is_document_publisher_event(event: &EnclaveEvent) -> bool {
        // Add a list of events with paylods for the DHT
        match event {
            EnclaveEvent::PublishDocumentRequested { .. } => true,
            EnclaveEvent::ThresholdShareCreated { .. } => true,
            _ => false,
        }
    }

    /// Setup the DocumentPublisher and start listening for GossipEvents
    pub fn setup(
        bus: &Addr<EventBus<EnclaveEvent>>,
        tx: &mpsc::Sender<NetCommand>,
        rx: &Arc<broadcast::Receiver<NetEvent>>,
        topic: impl Into<String>,
    ) -> Addr<Self> {
        let mut events = rx.resubscribe();
        let addr = Self::new(bus, tx, rx, topic).start();
        EventConverter::setup(bus);
        // Listen on all events
        bus.do_send(Subscribe::new("*", addr.clone().recipient()));

        // Forward gossip data from NetEvent
        tokio::spawn({
            debug!("Spawning event receive loop!");
            let addr = addr.clone();
            async move {
                while let Ok(event) = events.recv().await {
                    debug!("Received event {:?}", event);
                    match event {
                        NetEvent::GossipData(GossipData::DocumentPublishedNotification(data)) => {
                            addr.do_send(data)
                        }
                        _ => (),
                    }
                }
            }
        });

        addr
    }

    fn handle_ciphernode_selected(&mut self, event: CiphernodeSelected) -> Result<()> {
        let CiphernodeSelected {
            e3_id, party_id, ..
        } = event;
        self.ids.insert(e3_id, party_id);
        Ok(())
    }

    fn handle_e3_request_complete(&mut self, event: E3RequestComplete) -> Result<()> {
        self.ids.remove(&event.e3_id);
        Ok(())
    }
}

impl Actor for DocumentPublisher {
    type Context = actix::Context<Self>;
}

impl Handler<EnclaveEvent> for DocumentPublisher {
    type Result = ();
    fn handle(&mut self, msg: EnclaveEvent, ctx: &mut Self::Context) -> Self::Result {
        match msg {
            EnclaveEvent::PublishDocumentRequested { data, .. } => ctx.notify(data),
            EnclaveEvent::CiphernodeSelected { data, .. } => ctx.notify(data),
            EnclaveEvent::E3RequestComplete { data, .. } => ctx.notify(data),
            _ => (),
        }
    }
}

impl Handler<PublishDocumentRequested> for DocumentPublisher {
    type Result = ResponseFuture<()>;
    fn handle(&mut self, msg: PublishDocumentRequested, _: &mut Self::Context) -> Self::Result {
        let tx = self.tx.clone();
        let msg = msg.clone();
        let rx = self.rx.clone();
        let bus = self.bus.clone();
        let topic = self.topic.clone();
        Box::pin(async move {
            match handle_publish_document_requested(tx, rx, msg, topic).await {
                Ok(_) => (),
                Err(e) => {
                    error!(error=?e, "Could not handle publish document requested");
                    bus.err(EnclaveErrorType::IO, e)
                }
            }
        })
    }
}

impl Handler<CiphernodeSelected> for DocumentPublisher {
    type Result = ();
    fn handle(&mut self, msg: CiphernodeSelected, _ctx: &mut Self::Context) -> Self::Result {
        match self.handle_ciphernode_selected(msg) {
            Ok(_) => (),
            Err(e) => {
                error!("{e}")
            }
        }
    }
}

impl Handler<E3RequestComplete> for DocumentPublisher {
    type Result = ();
    fn handle(&mut self, msg: E3RequestComplete, _ctx: &mut Self::Context) -> Self::Result {
        match self.handle_e3_request_complete(msg) {
            Ok(_) => (),
            Err(e) => {
                error!("{e}")
            }
        }
    }
}

impl Handler<DocumentPublishedNotification> for DocumentPublisher {
    type Result = ResponseFuture<()>;
    fn handle(
        &mut self,
        msg: DocumentPublishedNotification,
        _: &mut Self::Context,
    ) -> Self::Result {
        let ids = self.ids.clone();
        let bus = self.bus.clone();
        let tx = self.tx.clone();
        let msg = msg.clone();
        let rx = self.rx.clone();

        Box::pin(async move {
            match handle_document_published_notification(tx, rx, bus.clone(), ids, msg).await {
                Ok(_) => (),
                Err(e) => {
                    error!(error=?e, "Could not handle document published notification");
                    bus.err(EnclaveErrorType::IO, e);
                }
            }
        })
    }
}

pub fn datetime_to_instant_from_now(target: DateTime<Utc>) -> Option<Instant> {
    let now_datetime = Utc::now();
    let now_instant = Instant::now();

    if target <= now_datetime {
        return None; // Already expired
    }

    let duration = target.signed_duration_since(now_datetime);
    let std_duration = duration.to_std().ok()?;
    now_instant.checked_add(std_duration)
}

/// Called when we receive a PublishDocumentRequested event
pub async fn handle_publish_document_requested(
    tx: mpsc::Sender<NetCommand>,
    rx: Arc<broadcast::Receiver<NetEvent>>,
    event: PublishDocumentRequested,
    topic: impl Into<String>,
) -> Result<()> {
    let value = event.value;
    let key = Cid::from_content(&value);
    let expires = datetime_to_instant_from_now(event.meta.expires_at);

    retry_with_backoff(
        || {
            put_record(tx.clone(), rx.clone(), expires, value.clone(), key.clone())
                .map_err(to_retry)
        },
        4,
        1000,
    )
    .await?;
    let notification = DocumentPublishedNotification::new(event.meta, key);
    broadcast_document_published_notification(tx, rx, notification, topic).await?;
    Ok(())
}

/// Called when we receive a notification from the net_interface
pub async fn handle_document_published_notification(
    net_cmds: mpsc::Sender<NetCommand>,
    net_events: Arc<broadcast::Receiver<NetEvent>>,
    bus: Addr<EventBus<EnclaveEvent>>,
    ids: HashMap<E3id, PartyId>,
    event: DocumentPublishedNotification,
) -> Result<()> {
    let e3_id = &event.meta.e3_id;
    let Some(party_id) = ids.get(e3_id) else {
        debug!("Node not interested in id {}", e3_id);
        return Ok(());
    };

    if !event.meta.matches(party_id) {
        return Ok(());
    }

    debug!(
        "interested in document {:?} with party_id={:?}",
        event, party_id
    );

    let value = retry_with_backoff(
        || get_record(net_cmds.clone(), net_events.clone(), event.key.clone()).map_err(to_retry),
        4,
        1000,
    )
    .await?;

    debug!("Sending received event...");
    bus.do_send(EnclaveEvent::from(DocumentReceived {
        meta: event.meta,
        value,
    }));

    Ok(())
}

/// Call DhtPutRecord Command on the NetInterface and handle the results
async fn put_record(
    net_cmds: mpsc::Sender<NetCommand>,
    net_events: Arc<broadcast::Receiver<NetEvent>>,
    expires: Option<Instant>,
    value: ArcBytes,
    key: Cid,
) -> Result<()> {
    let id = CorrelationId::new();
    call_and_await_response(
        net_cmds,
        net_events,
        NetCommand::DhtPutRecord {
            correlation_id: id,
            expires,
            value,
            key,
        },
        |event| match event {
            NetEvent::DhtPutRecordSucceeded { .. } => Some(Ok(())),
            NetEvent::DhtPutRecordError { error, .. } => {
                Some(Err(anyhow::anyhow!("DHT put record failed: {:?}", error)))
            }
            _ => None,
        },
        KADEMLIA_PUT_TIMEOUT,
    )
    .await
}

/// Call DhtPutRecord Command on the NetInterface and handle the results
async fn get_record(
    net_cmds: mpsc::Sender<NetCommand>,
    net_events: Arc<broadcast::Receiver<NetEvent>>,
    key: Cid,
) -> Result<ArcBytes> {
    let id = CorrelationId::new();
    call_and_await_response(
        net_cmds,
        net_events,
        NetCommand::DhtGetRecord {
            correlation_id: id,
            key,
        },
        |event| match event {
            NetEvent::DhtGetRecordSucceeded { value, .. } => Some(Ok(value.clone())),
            NetEvent::DhtGetRecordError { error, .. } => {
                Some(Err(anyhow::anyhow!("DHT get record failed: {:?}", error)))
            }
            _ => None,
        },
        KADEMLIA_GET_TIMEOUT,
    )
    .await
}

/// Broadcasts document published notification on NetInterface
async fn broadcast_document_published_notification(
    net_cmds: mpsc::Sender<NetCommand>,
    net_events: Arc<broadcast::Receiver<NetEvent>>,
    payload: DocumentPublishedNotification,
    topic: impl Into<String>,
) -> Result<()> {
    let id = CorrelationId::new();
    call_and_await_response(
        net_cmds,
        net_events,
        NetCommand::GossipPublish {
            topic: topic.into(),
            correlation_id: id,
            data: GossipData::DocumentPublishedNotification(payload),
        },
        |event| match event {
            NetEvent::GossipPublished { .. } => Some(Ok(())),
            NetEvent::GossipPublishError { error, .. } => {
                Some(Err(anyhow::anyhow!("GossipPublished failed: {:?}", error)))
            }
            _ => None,
        },
        KADEMLIA_BROADCAST_TIMEOUT,
    )
    .await
}

/// Convert between ThresholdShareCreated and DocumentPublished events
pub struct EventConverter {
    bus: Addr<EventBus<EnclaveEvent>>,
}

#[derive(Clone, Debug, PartialEq, Eq, Hash, Serialize, Deserialize)]
enum ReceivableDocument {
    ThresholdShareCreated(ThresholdShareCreated),
}

impl ReceivableDocument {
    pub fn get_e3_id(&self) -> &E3id {
        match self {
            ReceivableDocument::ThresholdShareCreated(d) => &d.e3_id,
        }
    }

    pub fn to_bytes(&self) -> Result<Vec<u8>, bincode::Error> {
        bincode::serialize(self)
    }

    pub fn from_bytes(bytes: &[u8]) -> Result<Self, bincode::Error> {
        bincode::deserialize(bytes)
    }
}

impl EventConverter {
    pub fn new(bus: &Addr<EventBus<EnclaveEvent>>) -> Self {
        Self { bus: bus.clone() }
    }
    pub fn setup(bus: &Addr<EventBus<EnclaveEvent>>) -> Addr<Self> {
        let addr = Self::new(bus).start();
        bus.do_send(Subscribe::new("ThresholdShareCreated", addr.clone().into()));
        bus.do_send(Subscribe::new("DocumentReceived", addr.clone().into()));
        addr
    }
    /// Local node created a threshold share. Send it as a published document
    pub fn handle_threshold_share_created(&self, msg: ThresholdShareCreated) -> Result<()> {
        // If this is received from elsewhere
        if msg.external {
            return Ok(());
        }
        let receivable = ReceivableDocument::ThresholdShareCreated(msg);
        let value = ArcBytes::from_bytes(receivable.to_bytes()?);
        let meta = DocumentMeta::new(
            receivable.get_e3_id().clone(),
            DocumentKind::TrBFV,
            vec![],
            None,
        );
        self.bus
            .do_send(EnclaveEvent::from(PublishDocumentRequested::new(
                meta, value,
            )));
        Ok(())
    }
    /// Received document externally
    pub fn handle_document_received(&self, msg: DocumentReceived) -> Result<()> {
        warn!("Converting DocumentReceived...");
        let receivable = ReceivableDocument::from_bytes(&msg.value.extract_bytes())?;
        let event = EnclaveEvent::from(match receivable {
            ReceivableDocument::ThresholdShareCreated(evt) => ThresholdShareCreated {
                external: true,
                e3_id: evt.e3_id,
                share: evt.share,
            },
        });

        self.bus.do_send(event);
        Ok(())
    }
}

impl Actor for EventConverter {
    type Context = actix::Context<Self>;
}

impl Handler<EnclaveEvent> for EventConverter {
    type Result = ();
    fn handle(&mut self, msg: EnclaveEvent, ctx: &mut Self::Context) -> Self::Result {
        match msg {
            EnclaveEvent::ThresholdShareCreated { data, .. } => ctx.notify(data),
            EnclaveEvent::DocumentReceived { data, .. } => ctx.notify(data),
            _ => (),
        }
    }
}

impl Handler<ThresholdShareCreated> for EventConverter {
    type Result = ();
    fn handle(&mut self, msg: ThresholdShareCreated, ctx: &mut Self::Context) -> Self::Result {
        match self.handle_threshold_share_created(msg) {
            Ok(_) => (),
            Err(err) => error!("{err}"),
        }
    }
}

impl Handler<DocumentReceived> for EventConverter {
    type Result = ();
    fn handle(&mut self, msg: DocumentReceived, ctx: &mut Self::Context) -> Self::Result {
        match self.handle_document_received(msg) {
            Ok(_) => (),
            Err(err) => error!("{err}"),
        }
    }
}

#[cfg(test)]
mod tests {
    use std::{collections::HashMap, num::NonZero, time::Duration};

    use super::*;
    use crate::events::NetCommand;
    use actix::Addr;
    use anyhow::{bail, Result};
    use e3_events::{
        CiphernodeSelected, DocumentKind, DocumentMeta, E3id, EnclaveError, EnclaveEvent, EventBus,
        EventBusConfig, GetEvents, HistoryCollector, PublishDocumentRequested, TakeEvents,
    };
    use libp2p::kad::{GetRecordError, PutRecordError, RecordKey};
    use tokio::{
        sync::{broadcast, mpsc},
        time::{sleep, timeout},
    };
    use tracing::subscriber::DefaultGuard;

    fn setup_test() -> (
        DefaultGuard,
        Addr<EventBus<EnclaveEvent>>,
        mpsc::Sender<NetCommand>,
        mpsc::Receiver<NetCommand>,
        broadcast::Sender<NetEvent>,
        Arc<broadcast::Receiver<NetEvent>>,
        Addr<HistoryCollector<EnclaveEvent>>,
        Addr<HistoryCollector<EnclaveEvent>>,
        Addr<DocumentPublisher>,
    ) {
        use tracing_subscriber::{fmt, EnvFilter};

        let subscriber = fmt()
            .with_env_filter(EnvFilter::new("debug"))
            .with_test_writer()
            .finish();

        let guard = tracing::subscriber::set_default(subscriber);

        let bus = EventBus::<EnclaveEvent>::new(EventBusConfig { deduplicate: true }).start();
        let (net_cmd_tx, net_cmd_rx) = mpsc::channel(100);
        let (net_evt_tx, net_evt_rx) = broadcast::channel(100);
        let net_evt_rx = Arc::new(net_evt_rx);
        let history = HistoryCollector::<EnclaveEvent>::new().start();
        let error = HistoryCollector::<EnclaveEvent>::new().start();
        bus.do_send(Subscribe::new("*", history.clone().recipient()));
        bus.do_send(Subscribe::new("EnclaveError", error.clone().recipient()));

        let publisher = DocumentPublisher::setup(&bus, &net_cmd_tx, &net_evt_rx, "topic");

        (
            guard, bus, net_cmd_tx, net_cmd_rx, net_evt_tx, net_evt_rx, history, error, publisher,
        )
    }

    #[actix::test]
    async fn test_publishes_document() -> Result<()> {
        let (_guard, bus, _net_cmd_tx, mut net_cmd_rx, net_evt_tx, _net_evt_rx, _, _, _) =
            setup_test();
<<<<<<< HEAD
        let value = ArcBytes::from_bytes(b"I am a special document".to_vec());
        let expires_at = Some(Utc::now() + chrono::Duration::days(1));
=======
        let value = ArcBytes::from_bytes(b"I am a special document");
        let expires_at = Utc::now() + chrono::Duration::days(1);
>>>>>>> 4ac6743a
        let e3_id = E3id::new("1243", 1);

        // 1. Send a request to publish
        bus.do_send(EnclaveEvent::from(PublishDocumentRequested {
            meta: DocumentMeta::new(e3_id, DocumentKind::TrBFV, vec![], expires_at),
            value: value.clone(),
        }));

        // 2. Document publisher should have asked the NetInterface to put the doc on Kademlia
        let Some(NetCommand::DhtPutRecord {
            correlation_id,
            expires,
            value: msg_value,
            key,
        }) = timeout(Duration::from_secs(1), net_cmd_rx.recv())
            .await
            .expect("did not receive DhtPutRecord")
        else {
            bail!("msg not as expected");
        };

        // Fake DHT put the record
        let mut mykad: HashMap<Cid, Vec<u8>> = HashMap::new();
        mykad.insert(key.clone(), msg_value.extract_bytes());

        // 3. Report that everything went well
        net_evt_tx.send(NetEvent::DhtPutRecordSucceeded {
            correlation_id,
            key,
        })?;

        // 4. Expect a DocumentPublishedNotification to have been emitted
        let Some(NetCommand::GossipPublish {
            topic,
            correlation_id,
            data: GossipData::DocumentPublishedNotification(notification),
            ..
        }) = timeout(Duration::from_secs(1), net_cmd_rx.recv())
            .await
            .expect("did not receive GossipPublish")
        else {
            bail!("msg not as expected");
        };

        // 5. Report everything went well
        net_evt_tx.send(NetEvent::GossipPublished {
            correlation_id,
            message_id: libp2p::gossipsub::MessageId::new(&[1, 2, 3]),
        })?;

        assert_eq!(topic, "topic");
        assert_eq!(notification.meta.e3_id, E3id::new("1243", 1));

        assert_eq!(
            mykad.get(&notification.key),
            Some(&b"I am a special document".to_vec()),
            "value was not correct"
        );

        assert!(
            is_between(expires.unwrap(), days_from_now(0), days_from_now(1)),
            "Expiry was not set"
        );

        Ok(())
    }
    #[actix::test]
    async fn test_get_document_fails_with_exponential_backoff() -> Result<()> {
        let (_guard, bus, _net_cmd_tx, mut net_cmd_rx, net_evt_tx, _net_evt_rx, _, errors, _) =
            setup_test();

        let value = b"I am a special document".to_vec();
        let expires_at = Some(Utc::now() + chrono::Duration::days(1));
        let e3_id = E3id::new("1243", 1);
        let cid = Cid::from_content(&value);

        // 1. Ensure the publisher is interested in the id by receiving CiphernodeSelected
        bus.do_send(EnclaveEvent::from(CiphernodeSelected {
            e3_id: e3_id.clone(),
            threshold_m: 3,
            threshold_n: 5,
            ..CiphernodeSelected::default()
        }));

        net_evt_tx.send(NetEvent::GossipData(
            GossipData::DocumentPublishedNotification(DocumentPublishedNotification {
                key: cid.clone(),
                meta: DocumentMeta::new(e3_id, DocumentKind::TrBFV, vec![], expires_at),
            }),
        ))?;

        for _ in 0..4 {
            // Expect retry
            let Some(NetCommand::DhtGetRecord { correlation_id, .. }) =
                timeout(Duration::from_secs(15), net_cmd_rx.recv())
                    .await
                    .expect("did not receive DhtGetRecord")
            else {
                bail!("msg not as expected");
            };

            // Report failure
            net_evt_tx.send(NetEvent::DhtGetRecordError {
                correlation_id,
                error: GetRecordError::Timeout {
                    key: RecordKey::new(&cid),
                },
            })?;
        }

        // wait for events to settle
        let errors = errors.send(TakeEvents::new(1)).await?;
        let error: EnclaveError = errors.first().unwrap().try_into()?;
        assert_eq!(
            error.message,
            "Operation failed after 4 attempts. Last error: DHT get record failed: Timeout { key: Key(b\"\\xda-\\xe1\\xc0T\\x11$X\\x05\\xd1\\xd4\\xa6C\\x86\\x96\\xb7e\\xd9j\\x96\\x1bD\\xc8P#\\x0f\\\"\\xea A@b\") }"
        );

        Ok(())
    }

    #[actix::test]
    async fn test_publishes_document_fails_with_exponential_backoff() -> Result<()> {
        let (
            _guard,
            bus,
            _net_cmd_tx,
            mut net_cmd_rx,
            net_evt_tx,
            _net_evt_rx,
            _history,
            errors,
            _,
        ) = setup_test();
<<<<<<< HEAD
        let value = ArcBytes::from_bytes(b"I am a special document".to_vec());
        let expires_at = Some(Utc::now() + chrono::Duration::days(1));
=======
        let value = ArcBytes::from_bytes(b"I am a special document");
        let expires_at = Utc::now() + chrono::Duration::days(1);
>>>>>>> 4ac6743a
        let e3_id = E3id::new("1243", 1);

        // Send a request to publish
        bus.do_send(EnclaveEvent::from(PublishDocumentRequested {
            meta: DocumentMeta::new(e3_id, DocumentKind::TrBFV, vec![], expires_at),
            value: value.clone(),
        }));

        for _ in 0..4 {
            // Expect retry
            let Some(NetCommand::DhtPutRecord { correlation_id, .. }) =
                timeout(Duration::from_secs(15), net_cmd_rx.recv())
                    .await
                    .expect("did not receive DhtPutRecord")
            else {
                bail!("msg not as expected");
            };

            // Report failure
            net_evt_tx.send(NetEvent::DhtPutRecordError {
                correlation_id,
                error: crate::events::PutOrStoreError::PutRecordError(
                    PutRecordError::QuorumFailed {
                        key: RecordKey::new(b"I got the secret"),
                        success: vec![],
                        quorum: NonZero::new(1).unwrap(),
                    },
                ),
            })?;
        }

        // Expect error to exist
        let errors = errors.send(TakeEvents::new(1)).await?;
        let error: EnclaveError = errors.first().unwrap().try_into()?;
        assert_eq!(
            error.message,
            "Operation failed after 4 attempts. Last error: DHT put record failed: PutRecordError(QuorumFailed { key: Key(b\"I got the secret\"), success: [], quorum: 1 })"
        );

        Ok(())
    }

    #[actix::test]
    async fn test_notified_of_document() -> Result<()> {
        let (_guard, bus, _net_cmd_tx, mut net_cmd_rx, net_evt_tx, _net_evt_rx, history, _, _) =
            setup_test();

        let value = ArcBytes::from_bytes(b"I am a special document");
        let expires_at = Utc::now() + chrono::Duration::days(1);
        let e3_id = E3id::new("1243", 1);
        let cid = Cid::from_content(&value);

        // 1. Ensure the publisher is interested in the id by receiving CiphernodeSelected
        bus.do_send(EnclaveEvent::from(CiphernodeSelected {
            e3_id: e3_id.clone(),
            threshold_m: 3,
            threshold_n: 5,
            ..CiphernodeSelected::default()
        }));

        // 2. Dispatch a NetEvent from the NetInterface signaling that a document was published
        net_evt_tx.send(NetEvent::GossipData(
            GossipData::DocumentPublishedNotification(DocumentPublishedNotification {
                key: Cid::from_content(&b"wrong document".to_vec()),
                meta: DocumentMeta::new(
                    E3id::new("1111", 1),
                    DocumentKind::TrBFV,
                    vec![],
                    Some(expires_at),
                ),
            }),
        ))?;

        // 3. Nothing happens...
        let result = timeout(Duration::from_secs(1), net_cmd_rx.recv()).await;
        assert!(result.is_err(), "Expected timeout but received a message");

        // 4. Dispatch a NetEvent from the NetInterface signaling that a document we ARE interested
        //    in was published
        net_evt_tx.send(NetEvent::GossipData(
            GossipData::DocumentPublishedNotification(DocumentPublishedNotification {
                key: cid.clone(),
                meta: DocumentMeta::new(e3_id, DocumentKind::TrBFV, vec![], Some(expires_at)),
            }),
        ))?;

        // 5. Expect that DocumentPublisher will make a DhtGetRecord request
        let Some(NetCommand::DhtGetRecord {
            key,
            correlation_id,
        }) = timeout(Duration::from_secs(1), net_cmd_rx.recv())
            .await
            .expect("did not receive DhtGetRecord")
        else {
            bail!("msg not as expected");
        };

        assert_eq!(key, cid);

        // 6. Forward the document
        net_evt_tx.send(NetEvent::DhtGetRecordSucceeded {
            key: cid,
            correlation_id,
            value,
        })?;

        // wait for events to settle
        sleep(Duration::from_millis(100)).await;

        // Check event was dispatched
        let events = history.send(GetEvents::new()).await?;
        let Some(EnclaveEvent::DocumentReceived {
            data: DocumentReceived { value: doc, .. },
            ..
        }) = events.last()
        else {
            bail!("No event sent");
        };

        assert_eq!(
            doc.extract_bytes(),
            b"I am a special document",
            "document did not match"
        );

        Ok(())
    }

    pub fn is_between(instant: Instant, start: Instant, end: Instant) -> bool {
        let (min, max) = if start <= end {
            (start, end)
        } else {
            (end, start)
        };
        instant >= min && instant <= max
    }

    pub fn days_from_now(days: u64) -> Instant {
        Instant::now() + Duration::from_secs(60 * 60 * 24 * days)
    }
}<|MERGE_RESOLUTION|>--- conflicted
+++ resolved
@@ -539,13 +539,8 @@
     async fn test_publishes_document() -> Result<()> {
         let (_guard, bus, _net_cmd_tx, mut net_cmd_rx, net_evt_tx, _net_evt_rx, _, _, _) =
             setup_test();
-<<<<<<< HEAD
-        let value = ArcBytes::from_bytes(b"I am a special document".to_vec());
+        let value = ArcBytes::from_bytes(b"I am a special document");
         let expires_at = Some(Utc::now() + chrono::Duration::days(1));
-=======
-        let value = ArcBytes::from_bytes(b"I am a special document");
-        let expires_at = Utc::now() + chrono::Duration::days(1);
->>>>>>> 4ac6743a
         let e3_id = E3id::new("1243", 1);
 
         // 1. Send a request to publish
@@ -680,13 +675,8 @@
             errors,
             _,
         ) = setup_test();
-<<<<<<< HEAD
-        let value = ArcBytes::from_bytes(b"I am a special document".to_vec());
+        let value = ArcBytes::from_bytes(b"I am a special document");
         let expires_at = Some(Utc::now() + chrono::Duration::days(1));
-=======
-        let value = ArcBytes::from_bytes(b"I am a special document");
-        let expires_at = Utc::now() + chrono::Duration::days(1);
->>>>>>> 4ac6743a
         let e3_id = E3id::new("1243", 1);
 
         // Send a request to publish
