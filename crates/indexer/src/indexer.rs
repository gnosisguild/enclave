--- conflicted
+++ resolved
@@ -13,15 +13,10 @@
 use alloy::sol_types::SolEvent;
 use async_trait::async_trait;
 use e3_evm_helpers::{
-<<<<<<< HEAD
     contracts::{
         EnclaveContract, EnclaveContractFactory, EnclaveRead, ProviderType, ReadOnly, ReadWrite,
     },
-    events::{CiphertextOutputPublished, E3Activated, InputPublished, PlaintextOutputPublished},
-=======
-    contracts::{EnclaveContract, EnclaveContractFactory, EnclaveRead, ReadOnly},
     events::{CiphertextOutputPublished, E3Activated, PlaintextOutputPublished},
->>>>>>> 00a7cc7b
     listener::EventListener,
 };
 use eyre::eyre;
@@ -31,7 +26,6 @@
 use std::{collections::HashMap, sync::Arc};
 use thiserror::Error;
 use tokio::sync::RwLock;
-use tokio::task::JoinHandle;
 use tracing::info;
 
 type E3Id = u64;
@@ -231,14 +225,15 @@
     /// Creates a new EnclaveIndexer with a writeable contract.
     pub async fn new_with_write_contract(
         ws_url: &str,
-        contract_address: &str,
-        registry_address: &str,
+        addresses: &[&str], // First address must be contract_address
         store: S,
         private_key: &str,
     ) -> Result<Self> {
+        let Some(contract_address) = addresses.first() else {
+            return Err(eyre::eyre!("No addresses provided"));
+        };
         EnclaveIndexer::new(
-            EventListener::create_contract_listener(ws_url, &[contract_address, registry_address])
-                .await?,
+            EventListener::create_contract_listener(ws_url, addresses).await?,
             EnclaveContractFactory::create_write(ws_url, contract_address, private_key).await?,
             store,
         )
@@ -354,29 +349,6 @@
         Ok(())
     }
 
-<<<<<<< HEAD
-    async fn register_input_published(&mut self) -> Result<()> {
-        self.add_event_handler(move |e: InputPublished, ctx| async move {
-            let store = ctx.store();
-            println!(
-                "InputPublished: e3_id={}, index={}, data=0x{}...",
-                e.e3Id,
-                e.index,
-                hex::encode(&e.data[..8.min(e.data.len())])
-            );
-            let e3_id = u64_try_from(e.e3Id)?;
-
-            let mut repo = E3Repository::new(store, e3_id);
-            repo.insert_ciphertext_input(e.data.to_vec(), e.index.to::<u64>())
-                .await?;
-            Ok(())
-        })
-        .await;
-        Ok(())
-    }
-
-=======
->>>>>>> 00a7cc7b
     async fn register_ciphertext_output_published(&mut self) -> Result<()> {
         self.add_event_handler(move |e: CiphertextOutputPublished, ctx| async move {
             let store = ctx.store();
