--- conflicted
+++ resolved
@@ -36,15 +36,9 @@
             // TODO: this should be delivered from the e3_program. Here we provide a sensible
             // default that passes our tests
             error_size: ArcBytes::from_bytes(
-<<<<<<< HEAD
-                BigUint::from(36128399948547143872891754381312u128).to_bytes_be(),
+                &BigUint::from(36128399948547143872891754381312u128).to_bytes_be(),
             ),
             esi_per_ct: 3, // TODO: this should be delivered from the e3_program
-=======
-                &BigUint::from(10000000000000000000000000u128).to_bytes_be(),
-            ), // XXX: what should be here?
-            esi_per_ct: 3, // XXX: HARD CODING FOR NOW
->>>>>>> 4ac6743a
             e3_id: E3id::new(value.0.e3Id.to_string(), value.1),
         }
     }
