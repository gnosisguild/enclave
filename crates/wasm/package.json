{
  "name": "@enclave-e3/wasm",
<<<<<<< HEAD
  "version": "0.1.4",
=======
  "version": "0.1.5",
>>>>>>> 478fe633
  "description": "Wasm modules for enclave.",
  "main": "dist/node/e3_wasm.js",
  "module": "dist/web/e3_wasm.js",
  "types": "dist/web/e3_wasm.d.ts",
  "files": [
    "dist/",
    "dist/node/**",
    "dist/web/**",
    "init_node.js",
    "init_node.cjs",
    "init_web.js",
    "init.d.ts"
  ],
  "publishConfig": {
    "access": "public"
  },
  "scripts": {
    "build": "rm -rf dist && node scripts/build.js",
    "prerelease": "pnpm build",
    "release": "pnpm publish --access=public"
  },
  "exports": {
    ".": {
      "node": {
        "types": "./dist/node/e3_wasm.d.ts",
        "default": "./dist/node/e3_wasm.js"
      },
      "browser": {
        "types": "./dist/web/e3_wasm.d.ts",
        "default": "./dist/web/e3_wasm.js"
      },
      "default": {
        "types": "./dist/web/e3_wasm.d.ts",
        "default": "./dist/web/e3_wasm.js"
      }
    },
    "./init": {
      "node": {
        "types": "./init.d.ts",
        "import": "./init_node.js",
        "require": "./init_node.cjs"
      },
      "browser": {
        "types": "./init.d.ts",
        "default": "./init_web.js"
      },
      "default": {
        "types": "./init.d.ts",
        "import": "./init_node.js",
        "require": "./init_node.cjs",
        "default": "./init_web.js"
      }
    }
  },
  "keywords": [],
  "author": {
    "name": "gnosisguild",
    "url": "https://github.com/gnosisguild"
  },
  "license": "LGPL-3.0-only",
  "packageManager": "pnpm@10.7.1+sha512.2d92c86b7928dc8284f53494fb4201f983da65f0fb4f0d40baafa5cf628fa31dae3e5968f12466f17df7e97310e30f343a648baea1b9b350685dafafffdf5808",
  "devDependencies": {
    "execa": "^8.0.1",
    "replace-in-file": "^7.2.0"
  }
}<|MERGE_RESOLUTION|>--- conflicted
+++ resolved
@@ -1,10 +1,6 @@
 {
   "name": "@enclave-e3/wasm",
-<<<<<<< HEAD
-  "version": "0.1.4",
-=======
   "version": "0.1.5",
->>>>>>> 478fe633
   "description": "Wasm modules for enclave.",
   "main": "dist/node/e3_wasm.js",
   "module": "dist/web/e3_wasm.js",
