// SPDX-License-Identifier: LGPL-3.0-only
//
// This file is provided WITHOUT ANY WARRANTY;
// without even the implied warranty of MERCHANTABILITY
// or FITNESS FOR A PARTICULAR PURPOSE.

use actix::Addr;
use anyhow::Result;
use e3_ciphernode_builder::CiphernodeBuilder;
use e3_config::AppConfig;
use e3_crypto::Cipher;
use e3_data::RepositoriesFactory;
use e3_events::{get_enclave_event_bus, EnclaveEvent, EventBus};
<<<<<<< HEAD
use e3_evm::{
    helpers::{load_signer_from_repository, ProviderConfig},
    BondingRegistryReaderRepositoryFactory, BondingRegistrySolReader,
    CiphernodeRegistryReaderRepositoryFactory, CiphernodeRegistrySol, EnclaveSol,
    EnclaveSolReaderRepositoryFactory, EthPrivateKeyRepositoryFactory,
};
use e3_fhe::ext::FheExtension;
=======
>>>>>>> f1567b83
use e3_net::{NetEventTranslator, NetRepositoryFactory};
use e3_test_helpers::{PlaintextWriter, PublicKeyWriter};
use rand::SeedableRng;
use rand_chacha::{rand_core::OsRng, ChaCha20Rng};
use std::{
    path::PathBuf,
    sync::{Arc, Mutex},
};
use tokio::task::JoinHandle;

use crate::helpers::datastore::setup_datastore;

pub async fn execute(
    config: &AppConfig,
    pubkey_write_path: Option<PathBuf>,
    plaintext_write_path: Option<PathBuf>,
) -> Result<(Addr<EventBus<EnclaveEvent>>, JoinHandle<Result<()>>, String)> {
    let bus = get_enclave_event_bus();
    let rng = Arc::new(Mutex::new(ChaCha20Rng::from_rng(OsRng)?));
    let store = setup_datastore(config, &bus)?;
    let repositories = store.repositories();
    let cipher = Arc::new(Cipher::from_file(config.key_file()).await?);
<<<<<<< HEAD
    let signer = load_signer_from_repository(repositories.eth_private_key(), &cipher).await?;

    for chain in config
        .chains()
        .iter()
        .filter(|chain| chain.enabled.unwrap_or(true))
    {
        let rpc_url = chain.rpc_url()?;
        let provider_config = ProviderConfig::new(rpc_url, chain.rpc_auth.clone());
        let read_provider = provider_config.create_readonly_provider().await?;
        let write_provider = provider_config.create_signer_provider(&signer).await?;

        EnclaveSol::attach(
            &bus,
            read_provider.clone(),
            write_provider.clone(),
            &chain.contracts.enclave.address(),
            &repositories.enclave_sol_reader(read_provider.chain_id()),
            chain.contracts.enclave.deploy_block(),
            chain.rpc_url.clone(),
        )
        .await?;
        CiphernodeRegistrySol::attach(
            &bus,
            read_provider.clone(),
            &chain.contracts.ciphernode_registry.address(),
            &repositories.ciphernode_registry_reader(read_provider.chain_id()),
            chain.contracts.ciphernode_registry.deploy_block(),
            chain.rpc_url.clone(),
        )
        .await?;
        CiphernodeRegistrySol::attach_writer(
            &bus,
            write_provider.clone(),
            &chain.contracts.ciphernode_registry.address(),
        )
        .await?;
        BondingRegistrySolReader::attach(
            &bus,
            read_provider.clone(),
            &chain.contracts.bonding_registry.address(),
            &repositories.bonding_registry_reader(read_provider.chain_id()),
            chain.contracts.bonding_registry.deploy_block(),
            chain.rpc_url.clone(),
        )
        .await?;
    }
=======
>>>>>>> f1567b83

    CiphernodeBuilder::new(rng.clone(), cipher.clone())
        .with_source_bus(&bus)
        .with_datastore(store)
        .with_chains(&config.chains())
        .with_contract_enclave_full()
        .with_contract_registry_filter()
        .with_contract_ciphernode_registry()
        .with_plaintext_aggregation()
        .with_pubkey_aggregation()
        .build()
        .await?;

    let (_, join_handle, peer_id) = NetEventTranslator::setup_with_interface(
        bus.clone(),
        config.peers(),
        &cipher,
        config.quic_port(),
        repositories.libp2p_keypair(),
    )
    .await?;

    // These are here purely for our integration test so leaving out of the builder
    if let Some(path) = pubkey_write_path {
        PublicKeyWriter::attach(&path, bus.clone());
    }

    if let Some(path) = plaintext_write_path {
        PlaintextWriter::attach(&path, bus.clone());
    }

    Ok((bus, join_handle, peer_id))
}<|MERGE_RESOLUTION|>--- conflicted
+++ resolved
@@ -11,16 +11,6 @@
 use e3_crypto::Cipher;
 use e3_data::RepositoriesFactory;
 use e3_events::{get_enclave_event_bus, EnclaveEvent, EventBus};
-<<<<<<< HEAD
-use e3_evm::{
-    helpers::{load_signer_from_repository, ProviderConfig},
-    BondingRegistryReaderRepositoryFactory, BondingRegistrySolReader,
-    CiphernodeRegistryReaderRepositoryFactory, CiphernodeRegistrySol, EnclaveSol,
-    EnclaveSolReaderRepositoryFactory, EthPrivateKeyRepositoryFactory,
-};
-use e3_fhe::ext::FheExtension;
-=======
->>>>>>> f1567b83
 use e3_net::{NetEventTranslator, NetRepositoryFactory};
 use e3_test_helpers::{PlaintextWriter, PublicKeyWriter};
 use rand::SeedableRng;
@@ -43,56 +33,6 @@
     let store = setup_datastore(config, &bus)?;
     let repositories = store.repositories();
     let cipher = Arc::new(Cipher::from_file(config.key_file()).await?);
-<<<<<<< HEAD
-    let signer = load_signer_from_repository(repositories.eth_private_key(), &cipher).await?;
-
-    for chain in config
-        .chains()
-        .iter()
-        .filter(|chain| chain.enabled.unwrap_or(true))
-    {
-        let rpc_url = chain.rpc_url()?;
-        let provider_config = ProviderConfig::new(rpc_url, chain.rpc_auth.clone());
-        let read_provider = provider_config.create_readonly_provider().await?;
-        let write_provider = provider_config.create_signer_provider(&signer).await?;
-
-        EnclaveSol::attach(
-            &bus,
-            read_provider.clone(),
-            write_provider.clone(),
-            &chain.contracts.enclave.address(),
-            &repositories.enclave_sol_reader(read_provider.chain_id()),
-            chain.contracts.enclave.deploy_block(),
-            chain.rpc_url.clone(),
-        )
-        .await?;
-        CiphernodeRegistrySol::attach(
-            &bus,
-            read_provider.clone(),
-            &chain.contracts.ciphernode_registry.address(),
-            &repositories.ciphernode_registry_reader(read_provider.chain_id()),
-            chain.contracts.ciphernode_registry.deploy_block(),
-            chain.rpc_url.clone(),
-        )
-        .await?;
-        CiphernodeRegistrySol::attach_writer(
-            &bus,
-            write_provider.clone(),
-            &chain.contracts.ciphernode_registry.address(),
-        )
-        .await?;
-        BondingRegistrySolReader::attach(
-            &bus,
-            read_provider.clone(),
-            &chain.contracts.bonding_registry.address(),
-            &repositories.bonding_registry_reader(read_provider.chain_id()),
-            chain.contracts.bonding_registry.deploy_block(),
-            chain.rpc_url.clone(),
-        )
-        .await?;
-    }
-=======
->>>>>>> f1567b83
 
     CiphernodeBuilder::new(rng.clone(), cipher.clone())
         .with_source_bus(&bus)
