--- conflicted
+++ resolved
@@ -23,11 +23,8 @@
 mod publish_document;
 mod shutdown;
 mod test_event;
-<<<<<<< HEAD
+mod threshold_share_created;
 mod ticket_balance_updated;
-=======
-mod threshold_share_created;
->>>>>>> 3dd1a513
 
 pub use ciphernode_added::*;
 pub use ciphernode_removed::*;
@@ -48,11 +45,6 @@
 pub use publish_document::*;
 pub use shutdown::*;
 pub use test_event::*;
-<<<<<<< HEAD
-pub use ticket_balance_updated::*;
-=======
-pub use threshold_share_created::*;
->>>>>>> 3dd1a513
 
 use crate::{E3id, ErrorEvent, Event, EventId};
 use actix::Message;
@@ -238,12 +230,6 @@
             EnclaveEvent::DecryptionshareCreated { data, .. } => Some(data.e3_id),
             EnclaveEvent::PlaintextAggregated { data, .. } => Some(data.e3_id),
             EnclaveEvent::CiphernodeSelected { data, .. } => Some(data.e3_id),
-<<<<<<< HEAD
-            EnclaveEvent::CommitteePublished { data, .. } => Some(data.e3_id),
-            EnclaveEvent::PlaintextOutputPublished { data, .. } => Some(data.e3_id),
-=======
-            EnclaveEvent::ThresholdShareCreated { data, .. } => Some(data.e3_id),
->>>>>>> 3dd1a513
             _ => None,
         }
     }
