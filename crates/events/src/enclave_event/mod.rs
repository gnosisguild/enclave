--- conflicted
+++ resolved
@@ -288,12 +288,9 @@
             EnclaveEvent::Shutdown { data, .. } => format!("{:?}", data),
             EnclaveEvent::ThresholdShareCreated { data, .. } => format!("{:?}", data),
             EnclaveEvent::TestEvent { data, .. } => format!("{:?}", data),
-<<<<<<< HEAD
+            EnclaveEvent::DocumentReceived { data, .. } => format!("{:?}", data),
             EnclaveEvent::CommitteeFinalized { data, .. } => format!("{:?}", data),
             EnclaveEvent::TicketSubmitted { data, .. } => format!("{:?}", data),
-=======
-            EnclaveEvent::DocumentReceived { data, .. } => format!("{:?}", data),
->>>>>>> f1567b83
             // _ => "<omitted>".to_string(),
         }
     }
