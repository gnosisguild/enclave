// SPDX-License-Identifier: LGPL-3.0-only
//
// This file is provided WITHOUT ANY WARRANTY;
// without even the implied warranty of MERCHANTABILITY
// or FITNESS FOR A PARTICULAR PURPOSE.

use alloy::providers::fillers::BlobGasFiller;
use alloy::{
    network::{Ethereum, EthereumWallet},
    primitives::{Address, Bytes, U256},
    providers::fillers::{
        ChainIdFiller, FillProvider, GasFiller, JoinFill, NonceFiller, WalletFiller,
    },
    providers::{Identity, Provider, ProviderBuilder, RootProvider},
    rpc::types::TransactionReceipt,
    signers::local::PrivateKeySigner,
    sol,
};
use async_trait::async_trait;
use eyre::Result;
use once_cell::sync::Lazy;
use std::marker::PhantomData;
use std::sync::Arc;
use tokio::sync::Mutex;

static NONCE_LOCK: Lazy<Mutex<()>> = Lazy::new(|| Mutex::new(()));

pub async fn next_pending_nonce<P>(provider: &P) -> eyre::Result<u64>
where
    P: Provider<Ethereum> + Send + Sync,
{
    let from = provider.get_accounts().await?[0];
    provider
        .get_transaction_count(from)
        .pending()
        .await
        .map_err(Into::into)
}

sol! {
    #[derive(Debug)]
    struct E3 {
        uint256 seed;
        uint32[2] threshold;
        uint256 requestBlock;
        uint256[2] startWindow;
        uint256 duration;
        uint256 expiration;
        bytes32 encryptionSchemeId;
        address e3Program;
        bytes e3ProgramParams;
        bytes customParams;
        address inputValidator;
        address decryptionVerifier;
        bytes32 committeePublicKey;
        bytes32 ciphertextOutput;
        bytes plaintextOutput;
    }

    #[derive(Debug)]
    struct E3RequestParams {
        address filter;
        uint32[2] threshold;
        uint256[2] startWindow;
        uint256 duration;
        address e3Program;
        bytes e3ProgramParams;
        bytes computeProviderParams;
        bytes customParams;
    }

    #[derive(Debug)]
    #[sol(rpc)]
    contract Enclave {
        uint256 public nexte3Id = 0;
        mapping(uint256 e3Id => uint256 inputCount) public inputCounts;
        mapping(uint256 e3Id => bytes params) public e3Params;
        mapping(address e3Program => bool allowed) public e3Programs;
<<<<<<< HEAD
        function request(E3RequestParams memory request) external returns (uint256 e3Id, E3 memory e3);
        function activate(uint256 e3Id,bytes memory publicKey) external returns (bool success);
=======
        function request(E3RequestParams memory request) external payable returns (uint256 e3Id, E3 memory e3);
        function activate(uint256 e3Id,bytes calldata publicKey) external returns (bool success);
>>>>>>> 5e7ca1c8
        function enableE3Program(address e3Program) public onlyOwner returns (bool success);
        function publishInput(uint256 e3Id, bytes calldata data) external returns (bool success);
        function publishCiphertextOutput(uint256 e3Id, bytes calldata ciphertextOutput, bytes calldata proof) external returns (bool success);
        function publishPlaintextOutput(uint256 e3Id, bytes calldata data) external returns (bool success);
        function getE3(uint256 e3Id) external view returns (E3 memory e3);
<<<<<<< HEAD
        function getRoot(uint256 id) public view returns (uint256);
        function getE3Quote(E3RequestParams memory request) external view returns (uint256 fee);
=======
        function getInputRoot(uint256 e3Id) public view returns (uint256);
>>>>>>> 5e7ca1c8
    }
}

/// Trait for read-only operations on the Enclave contract
#[async_trait]
pub trait EnclaveRead {
    /// Get the next E3 ID
    async fn get_e3_id(&self) -> Result<U256>;

    /// Get the details of an E3 by ID
    async fn get_e3(&self, e3_id: U256) -> Result<E3>;

    /// Get the input count for a specific E3 ID
    async fn get_input_count(&self, e3_id: U256) -> Result<U256>;

    /// Get the latest block number
    async fn get_latest_block(&self) -> Result<u64>;

    /// Get the root for a specific ID
    async fn get_input_root(&self, id: U256) -> Result<U256>;

    /// Get E3 parameters for a specific E3 ID
    async fn get_e3_params(&self, e3_id: U256) -> Result<Bytes>;

    /// Check if an E3 program is enabled
    async fn is_e3_program_enabled(&self, e3_program: Address) -> Result<bool>;

    /// Get the fee quote for an E3 request
    async fn get_e3_quote(
        &self,
        filter: Address,
        threshold: [u32; 2],
        start_window: [U256; 2],
        duration: U256,
        e3_program: Address,
        e3_params: Bytes,
        compute_provider_params: Bytes,
    ) -> Result<U256>;
}

/// Trait for write operations on the Enclave contract
#[async_trait]
pub trait EnclaveWrite {
    /// Request a new E3
    async fn request_e3(
        &self,
        filter: Address,
        threshold: [u32; 2],
        start_window: [U256; 2],
        duration: U256,
        e3_program: Address,
        e3_params: Bytes,
        compute_provider_params: Bytes,
        custom_params: Bytes,
    ) -> Result<TransactionReceipt>;

    /// Activate an E3 with a public key
    async fn activate(&self, e3_id: U256, pub_key: Bytes) -> Result<TransactionReceipt>;

    /// Enable an E3 program
    async fn enable_e3_program(&self, e3_program: Address) -> Result<TransactionReceipt>;

    /// Publish input data for an E3
    async fn publish_input(&self, e3_id: U256, data: Bytes) -> Result<TransactionReceipt>;

    /// Publish ciphertext output with proof
    async fn publish_ciphertext_output(
        &self,
        e3_id: U256,
        data: Bytes,
        proof: Bytes,
    ) -> Result<TransactionReceipt>;

    /// Publish plaintext output
    async fn publish_plaintext_output(
        &self,
        e3_id: U256,
        data: Bytes,
    ) -> Result<TransactionReceipt>;
}

/// Generic type to represent different provider types
pub trait ProviderType: Send {
    type Provider: Provider + Send + Sync + 'static;
}

/// Marker type for read-only provider
#[derive(Clone)]
pub struct ReadOnly;
impl ProviderType for ReadOnly {
    type Provider = EnclaveReadOnlyProvider;
}
/// Marker type for read-write provider
#[derive(Clone)]
pub struct ReadWrite;
impl ProviderType for ReadWrite {
    type Provider = EnclaveWriteProvider;
}

/// Generic Enclave contract
#[derive(Clone)]
pub struct EnclaveContract<T: ProviderType> {
    pub provider: Arc<T::Provider>,
    pub contract_address: Address,
    _marker: PhantomData<T>,
}

impl EnclaveContract<ReadWrite> {
    pub async fn new(
        http_rpc_url: &str,
        private_key: &str,
        contract_address: &str,
    ) -> Result<EnclaveContract<ReadWrite>> {
        EnclaveContractFactory::create_write(http_rpc_url, contract_address, private_key).await
    }

    pub fn get_provider(&self) -> Arc<EnclaveWriteProvider> {
        self.provider.clone()
    }

    pub fn address(&self) -> &Address {
        &self.contract_address
    }
}

impl EnclaveContract<ReadOnly> {
    pub async fn read_only(
        http_rpc_url: &str,
        contract_address: &str,
    ) -> Result<EnclaveContract<ReadOnly>> {
        EnclaveContractFactory::create_read(http_rpc_url, contract_address).await
    }

    pub fn get_provider(&self) -> Arc<EnclaveReadOnlyProvider> {
        self.provider.clone()
    }

    pub fn address(&self) -> &Address {
        &self.contract_address
    }
}

/// Type alias for read-only provider
pub type EnclaveReadOnlyProvider = FillProvider<
    JoinFill<
        Identity,
        JoinFill<GasFiller, JoinFill<BlobGasFiller, JoinFill<NonceFiller, ChainIdFiller>>>,
    >,
    RootProvider,
>;

/// Type alias for read-write provider
pub type EnclaveWriteProvider = FillProvider<
    JoinFill<
        JoinFill<
            JoinFill<
                Identity,
                JoinFill<GasFiller, JoinFill<BlobGasFiller, JoinFill<NonceFiller, ChainIdFiller>>>,
            >,
            WalletFiller<EthereumWallet>,
        >,
        NonceFiller,
    >,
    RootProvider<Ethereum>,
    Ethereum,
>;

/// Type aliases for the two contract variants
pub type EnclaveReadContract = EnclaveContract<ReadOnly>;
pub type EnclaveWriteContract = EnclaveContract<ReadWrite>;

// Factory for creating contract instances
pub struct EnclaveContractFactory;

impl EnclaveContractFactory {
    /// Create a write-capable contract
    pub async fn create_write(
        http_rpc_url: &str,
        contract_address: &str,
        private_key: &str,
    ) -> Result<EnclaveContract<ReadWrite>> {
        let contract_address = contract_address.parse()?;

        let signer: PrivateKeySigner = private_key.parse()?;
        let wallet = EthereumWallet::from(signer);
        let provider = ProviderBuilder::new()
            .wallet(wallet)
            .with_cached_nonce_management()
            .connect(http_rpc_url)
            .await?;

        Ok(EnclaveContract::<ReadWrite> {
            provider: Arc::new(provider),
            contract_address,
            _marker: PhantomData,
        })
    }

    /// Create a read-only contract
    pub async fn create_read(
        http_rpc_url: &str,
        contract_address: &str,
    ) -> Result<EnclaveContract<ReadOnly>> {
        let contract_address = contract_address.parse()?;

        let provider = ProviderBuilder::new().connect(http_rpc_url).await?;

        Ok(EnclaveContract::<ReadOnly> {
            provider: Arc::new(provider),
            contract_address,
            _marker: PhantomData,
        })
    }
}

// Implement EnclaveRead for any EnclaveContract regardless of provider type
#[async_trait]
impl<T: Send + Sync> EnclaveRead for EnclaveContract<T>
where
    T: ProviderType,
{
    async fn get_e3_id(&self) -> Result<U256> {
        let contract = Enclave::new(self.contract_address, &self.provider);
        let e3_id = contract.nexte3Id().call().await?;
        Ok(e3_id)
    }

    async fn get_e3(&self, e3_id: U256) -> Result<E3> {
        let contract = Enclave::new(self.contract_address, &self.provider);
        let e3_return = contract.getE3(e3_id).call().await?;
        Ok(e3_return)
    }

    async fn get_input_count(&self, e3_id: U256) -> Result<U256> {
        let contract = Enclave::new(self.contract_address, &self.provider);
        let input_count = contract.inputCounts(e3_id).call().await?;
        Ok(input_count)
    }

    async fn get_latest_block(&self) -> Result<u64> {
        let block = self.provider.get_block_number().await?;
        Ok(block)
    }

    async fn get_input_root(&self, id: U256) -> Result<U256> {
        let contract = Enclave::new(self.contract_address, &self.provider);
        let root = contract.getInputRoot(id).call().await?;
        Ok(root)
    }

    async fn get_e3_params(&self, e3_id: U256) -> Result<Bytes> {
        let contract = Enclave::new(self.contract_address, &self.provider);
        let params = contract.e3Params(e3_id).call().await?;
        Ok(params)
    }

    async fn is_e3_program_enabled(&self, e3_program: Address) -> Result<bool> {
        let contract = Enclave::new(self.contract_address, &self.provider);
        let enabled = contract.e3Programs(e3_program).call().await?;
        Ok(enabled)
    }

    async fn get_e3_quote(
        &self,
        filter: Address,
        threshold: [u32; 2],
        start_window: [U256; 2],
        duration: U256,
        e3_program: Address,
        e3_params: Bytes,
        compute_provider_params: Bytes,
    ) -> Result<U256> {
        let e3_request = E3RequestParams {
            filter,
            threshold,
            startWindow: start_window,
            duration,
            e3Program: e3_program,
            e3ProgramParams: e3_params,
            computeProviderParams: compute_provider_params,
        };

        let contract = Enclave::new(self.contract_address, &self.provider);
        let fee = contract.getE3Quote(e3_request).call().await?;
        Ok(fee)
    }
}

// Implement EnclaveWrite only for contracts with ReadWrite marker
#[async_trait]
impl EnclaveWrite for EnclaveContract<ReadWrite> {
    async fn request_e3(
        &self,
        filter: Address,
        threshold: [u32; 2],
        start_window: [U256; 2],
        duration: U256,
        e3_program: Address,
        e3_params: Bytes,
        compute_provider_params: Bytes,
        custom_params: Bytes,
    ) -> Result<TransactionReceipt> {
        let _guard = NONCE_LOCK.lock().await;
        let nonce = next_pending_nonce(&*self.provider).await?;

        let e3_request = E3RequestParams {
            filter,
            threshold,
            startWindow: start_window,
            duration,
            e3Program: e3_program,
            e3ProgramParams: e3_params.clone(),
            computeProviderParams: compute_provider_params.clone(),
            customParams: custom_params.clone(),
        };

        let contract = Enclave::new(self.contract_address, &self.provider);
        let builder = contract
            .request(e3_request)
            .value(U256::from(1))
            .nonce(nonce);
        let receipt = builder.send().await?.get_receipt().await?;

        Ok(receipt)
    }

    async fn activate(&self, e3_id: U256, pub_key: Bytes) -> Result<TransactionReceipt> {
        let _guard = NONCE_LOCK.lock().await;
        let nonce = next_pending_nonce(&*self.provider).await?;

        let contract = Enclave::new(self.contract_address, &self.provider);
        let builder = contract.activate(e3_id, pub_key).nonce(nonce);
        let receipt = builder.send().await?.get_receipt().await?;

        Ok(receipt)
    }

    async fn enable_e3_program(&self, e3_program: Address) -> Result<TransactionReceipt> {
        let _guard = NONCE_LOCK.lock().await;
        let nonce = next_pending_nonce(&*self.provider).await?;

        let contract = Enclave::new(self.contract_address, &self.provider);
        let builder = contract.enableE3Program(e3_program).nonce(nonce);
        let receipt = builder.send().await?.get_receipt().await?;

        Ok(receipt)
    }

    async fn publish_input(&self, e3_id: U256, data: Bytes) -> Result<TransactionReceipt> {
        let _guard = NONCE_LOCK.lock().await;
        let nonce = next_pending_nonce(&*self.provider).await?;

        let contract = Enclave::new(self.contract_address, &self.provider);
        let builder = contract.publishInput(e3_id, data).nonce(nonce);
        let receipt = builder.send().await?.get_receipt().await?;

        Ok(receipt)
    }

    async fn publish_ciphertext_output(
        &self,
        e3_id: U256,
        data: Bytes,
        proof: Bytes,
    ) -> Result<TransactionReceipt> {
        let _guard = NONCE_LOCK.lock().await;
        let nonce = next_pending_nonce(&*self.provider).await?;

        let contract = Enclave::new(self.contract_address, &self.provider);
        let builder = contract
            .publishCiphertextOutput(e3_id, data, proof)
            .nonce(nonce);
        let receipt = builder.send().await?.get_receipt().await?;

        Ok(receipt)
    }

    async fn publish_plaintext_output(
        &self,
        e3_id: U256,
        data: Bytes,
    ) -> Result<TransactionReceipt> {
        let _guard = NONCE_LOCK.lock().await;
        let nonce = next_pending_nonce(&*self.provider).await?;

        let contract = Enclave::new(self.contract_address, &self.provider);
        let builder = contract.publishPlaintextOutput(e3_id, data).nonce(nonce);
        let receipt = builder.send().await?.get_receipt().await?;

        Ok(receipt)
    }
}<|MERGE_RESOLUTION|>--- conflicted
+++ resolved
@@ -76,24 +76,15 @@
         mapping(uint256 e3Id => uint256 inputCount) public inputCounts;
         mapping(uint256 e3Id => bytes params) public e3Params;
         mapping(address e3Program => bool allowed) public e3Programs;
-<<<<<<< HEAD
-        function request(E3RequestParams memory request) external returns (uint256 e3Id, E3 memory e3);
-        function activate(uint256 e3Id,bytes memory publicKey) external returns (bool success);
-=======
         function request(E3RequestParams memory request) external payable returns (uint256 e3Id, E3 memory e3);
         function activate(uint256 e3Id,bytes calldata publicKey) external returns (bool success);
->>>>>>> 5e7ca1c8
         function enableE3Program(address e3Program) public onlyOwner returns (bool success);
         function publishInput(uint256 e3Id, bytes calldata data) external returns (bool success);
         function publishCiphertextOutput(uint256 e3Id, bytes calldata ciphertextOutput, bytes calldata proof) external returns (bool success);
         function publishPlaintextOutput(uint256 e3Id, bytes calldata data) external returns (bool success);
         function getE3(uint256 e3Id) external view returns (E3 memory e3);
-<<<<<<< HEAD
-        function getRoot(uint256 id) public view returns (uint256);
+        function getInputRoot(uint256 e3Id) public view returns (uint256);
         function getE3Quote(E3RequestParams memory request) external view returns (uint256 fee);
-=======
-        function getInputRoot(uint256 e3Id) public view returns (uint256);
->>>>>>> 5e7ca1c8
     }
 }
 
