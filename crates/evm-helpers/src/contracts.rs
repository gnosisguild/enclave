--- conflicted
+++ resolved
@@ -81,11 +81,7 @@
         function enableE3Program(address e3Program) public onlyOwner returns (bool success);
         function publishInput(uint256 e3Id, bytes calldata data) external returns (bool success);
         function publishCiphertextOutput(uint256 e3Id, bytes calldata ciphertextOutput, bytes calldata proof) external returns (bool success);
-<<<<<<< HEAD
-        function publishPlaintextOutput(uint256 e3Id, bytes calldata data) external returns (bool success);
-=======
         function publishPlaintextOutput(uint256 e3Id, bytes calldata data, bytes calldata proof) external returns (bool success);
->>>>>>> 478fe633
         function getE3(uint256 e3Id) external view returns (E3 memory e3);
         function getInputRoot(uint256 e3Id) public view returns (uint256);
     }
