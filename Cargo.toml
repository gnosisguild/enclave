--- conflicted
+++ resolved
@@ -61,35 +61,6 @@
 repository = "https://github.com/gnosisguild/enclave"
 
 [workspace.dependencies]
-<<<<<<< HEAD
-e3-aggregator = { version = "0.1.0", path = "./crates/aggregator" }
-e3-bfv-helpers = { version = "0.1.0",  path = "./crates/bfv-helpers" }
-e3-cli = { version = "0.1.0", path = "./crates/cli" }
-e3-compute-provider = { version = "0.1.0", path = "./crates/compute-provider" }
-e3-config = { version = "0.1.0", path = "./crates/config" }
-e3-crypto = { version = "0.1.0", path = "./crates/crypto" }
-e3-data = { version = "0.1.0", path = "./crates/data" }
-e3-entrypoint = { version = "0.1.0", path = "./crates/entrypoint" }
-e3-events = { version = "0.1.0", path = "./crates/events" }
-e3-evm = { version = "0.1.0", path = "./crates/evm" }
-e3-evm-helpers = { version = "0.1.0", path = "./crates/evm-helpers" }
-e3-fhe = { version = "0.1.0", path = "./crates/fhe" }
-e3-fs = { version = "0.1.0", path = "./crates/fs" }
-e3-indexer = { version = "0.1.0", path = "./crates/indexer" }
-e3-init = { version = "0.1.0", path = "./crates/init" }
-e3-keyshare = { version = "0.1.0", path = "./crates/keyshare" }
-e3-logger = { version = "0.1.0", path = "./crates/logger" }
-e3-multithread = { version = "0.1.0", path = "./crates/multithread" }
-e3-net = { version = "0.1.0", path = "./crates/net" }
-e3-program-server = { version = "0.1.0", path = "./crates/program-server" }
-e3-request = { version = "0.1.0", path = "./crates/request" }
-e3-sdk = { version = "0.1.0", path = "./crates/sdk" }
-e3-sortition = { version = "0.1.0", path = "./crates/sortition" }
-e3-support-scripts = { version = "0.1.0", path = "./crates/support-scripts" }
-e3-test-helpers = { version = "0.1.0", path = "./crates/test-helpers" }
-e3-tests = { version = "0.1.0", path = "./crates/tests" }
-e3-trbfv = { version = "0.1.0", path = "./crates/trbfv" }
-=======
 e3-aggregator = { version = "0.0.1-test", path = "./crates/aggregator" }
 e3-bfv-helpers = { version = "0.0.1-test",  path = "./crates/bfv-helpers" }
 e3-config = { version = "0.0.1-test", path = "./crates/config" }
@@ -106,6 +77,7 @@
 e3-fhe = { version = "0.0.1-test", path = "./crates/fhe" }
 e3-fs = { version = "0.0.1-test", path = "./crates/fs" }
 e3-indexer = { version = "0.0.1-test", path = "./crates/indexer" }
+e3-multithread = { version = "0.1.0", path = "./crates/multithread" }
 e3-keyshare = { version = "0.0.1-test", path = "./crates/keyshare" }
 e3-logger = { version = "0.0.1-test", path = "./crates/logger" }
 e3-net = { version = "0.0.1-test", path = "./crates/net" }
@@ -115,7 +87,7 @@
 e3-support-scripts = { version = "0.0.1-test", path = "./crates/support-scripts" }
 e3-test-helpers = { version = "0.0.1-test", path = "./crates/test-helpers" }
 e3-tests = { version = "0.0.1-test", path = "./crates/tests" }
->>>>>>> 8dd42bba
+e3-trbfv = { version = "0.0.1-test", path = "./crates/trbfv" }
 
 actix = "=0.13.5"
 actix-web = "=4.11.0"
