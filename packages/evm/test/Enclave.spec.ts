import {
  loadFixture,
  mine,
  time,
} from "@nomicfoundation/hardhat-network-helpers";
import { expect } from "chai";
import { ZeroHash } from "ethers";
import { ethers } from "hardhat";

import { deployEnclaveFixture } from "./fixtures/Enclave.fixture";
import { deployComputationModuleFixture } from "./fixtures/MockComputationModule.fixture";
import { deployCyphernodeRegistryFixture } from "./fixtures/MockCyphernodeRegistry.fixture";
import { deployExecutionModuleFixture } from "./fixtures/MockExecutionModule.fixture";
import { deployInputValidatorFixture } from "./fixtures/MockInputValidator.fixture";
import { deployOutputVerifierFixture } from "./fixtures/MockOutputVerifier.fixture";

const abiCoder = ethers.AbiCoder.defaultAbiCoder();
const AddressTwo = "0x0000000000000000000000000000000000000002";
const AddressSix = "0x0000000000000000000000000000000000000006";

const FilterFail = AddressTwo;
const FilterOkay = AddressSix;

describe("Enclave", function () {
  async function setup() {
    const [owner, notTheOwner] = await ethers.getSigners();

    const registry = await deployCyphernodeRegistryFixture();
    const computationModule = await deployComputationModuleFixture();
    const outputVerifier = await deployOutputVerifierFixture();
    const executionModule = await deployExecutionModuleFixture();
    const inputValidator = await deployInputValidatorFixture();

    const enclave = await deployEnclaveFixture({
      owner,
      registry: await registry.getAddress(),
    });

    await enclave.enableComputationModule(await computationModule.getAddress());
    await enclave.enableExecutionModule(await executionModule.getAddress());

    return {
      owner,
      notTheOwner,
      enclave,
      mocks: {
        computationModule,
        outputVerifier,
        executionModule,
        inputValidator,
        registry,
      },
      request: {
        filter: FilterOkay,
        threshold: [2, 2] as [number, number],
        startTime: [await time.latest(), (await time.latest()) + 100] as [
          number,
          number,
        ],
        duration: time.duration.days(30),
        computationModule: await computationModule.getAddress(),
        cMParams: abiCoder.encode(
          ["address"],
          [await inputValidator.getAddress()],
        ),
        executionModule: await executionModule.getAddress(),
        eMParams: abiCoder.encode(
          ["address"],
          [await outputVerifier.getAddress()],
        ),
      },
    };
  }

  describe("constructor / initialize()", function () {
    it("correctly sets owner", async function () {
      const [, , , someSigner] = await ethers.getSigners();
      const enclave = await deployEnclaveFixture({
        owner: someSigner,
        registry: AddressTwo,
      });
      expect(await enclave.cyphernodeRegistry()).to.equal(AddressTwo);
    });

    it("correctly sets cyphernodeRegistry address", async function () {
      const [aSigner] = await ethers.getSigners();
      const enclave = await deployEnclaveFixture({
        owner: aSigner,
        registry: AddressTwo,
      });
      expect(await enclave.cyphernodeRegistry()).to.equal(AddressTwo);
    });

    it("correctly sets max duration", async function () {
      const [aSigner] = await ethers.getSigners();
      const enclave = await deployEnclaveFixture({
        owner: aSigner,
        registry: AddressTwo,
        maxDuration: 9876,
      });
      expect(await enclave.maxDuration()).to.equal(9876);
    });
  });

  describe("setMaxDuration()", function () {
    it("reverts if not called by owner", async function () {
      const { enclave, notTheOwner } = await loadFixture(setup);
      await expect(enclave.connect(notTheOwner).setMaxDuration(1))
        .to.be.revertedWithCustomError(enclave, "OwnableUnauthorizedAccount")
        .withArgs(notTheOwner);
    });
    it("set max duration correctly", async function () {
      const { enclave } = await loadFixture(setup);
      await enclave.setMaxDuration(1);
      expect(await enclave.maxDuration()).to.equal(1);
    });
    it("returns true if max duration is set successfully", async function () {
      const { enclave } = await loadFixture(setup);
      const result = await enclave.setMaxDuration.staticCall(1);
      expect(result).to.be.true;
    });
    it("emits MaxDurationSet event", async function () {
      const { enclave } = await loadFixture(setup);
      await expect(enclave.setMaxDuration(1))
        .to.emit(enclave, "MaxDurationSet")
        .withArgs(1);
    });
  });

  describe("setCyphernodeRegistry()", function () {
    it("reverts if not called by owner", async function () {
      const { enclave, notTheOwner } = await loadFixture(setup);

      await expect(
        enclave.connect(notTheOwner).setCyphernodeRegistry(AddressTwo),
      )
        .to.be.revertedWithCustomError(enclave, "OwnableUnauthorizedAccount")
        .withArgs(notTheOwner);
    });
    it("reverts if given address(0)", async function () {
      const { enclave } = await loadFixture(setup);
      await expect(enclave.setCyphernodeRegistry(ethers.ZeroAddress))
        .to.be.revertedWithCustomError(enclave, "InvalidCyphernodeRegistry")
        .withArgs(ethers.ZeroAddress);
    });
    it("reverts if given address is the same as the current cyphernodeRegistry", async function () {
      const {
        enclave,
        mocks: { registry },
      } = await loadFixture(setup);
      await expect(enclave.setCyphernodeRegistry(registry))
        .to.be.revertedWithCustomError(enclave, "InvalidCyphernodeRegistry")
        .withArgs(registry);
    });
    it("sets cyphernodeRegistry correctly", async function () {
      const { enclave } = await loadFixture(setup);

      expect(await enclave.cyphernodeRegistry()).to.not.equal(AddressTwo);
      await enclave.setCyphernodeRegistry(AddressTwo);
      expect(await enclave.cyphernodeRegistry()).to.equal(AddressTwo);
    });
    it("returns true if cyphernodeRegistry is set successfully", async function () {
      const { enclave } = await loadFixture(setup);

      const result = await enclave.setCyphernodeRegistry.staticCall(AddressTwo);
      expect(result).to.be.true;
    });
    it("emits CyphernodeRegistrySet event", async function () {
      const { enclave } = await loadFixture(setup);

      await expect(enclave.setCyphernodeRegistry(AddressTwo))
        .to.emit(enclave, "CyphernodeRegistrySet")
        .withArgs(AddressTwo);
    });
  });

  describe("getE3()", function () {
    it("reverts if E3 does not exist", async function () {
      const { enclave } = await loadFixture(setup);

      await expect(enclave.getE3(1))
        .to.be.revertedWithCustomError(enclave, "E3DoesNotExist")
        .withArgs(1);
    });
    it("returns correct E3 details", async function () {
      const { enclave, request } = await loadFixture(setup);
      await enclave.request(
        request.filter,
        request.threshold,
        request.startTime,
        request.duration,
        request.computationModule,
        request.cMParams,
        request.executionModule,
        request.eMParams,
        { value: 10 },
      );
      const e3 = await enclave.getE3(0);

      expect(e3.threshold).to.deep.equal(request.threshold);
      expect(e3.expiration).to.equal(0n);
      expect(e3.computationModule).to.equal(request.computationModule);
      expect(e3.inputValidator).to.equal(
        abiCoder.decode(["address"], request.cMParams)[0],
      );
      expect(e3.executionModule).to.equal(request.executionModule);
      expect(e3.outputVerifier).to.equal(
        abiCoder.decode(["address"], request.eMParams)[0],
      );
      expect(e3.committeePublicKey).to.equal("0x");
      expect(e3.ciphertextOutput).to.equal("0x");
      expect(e3.plaintextOutput).to.equal("0x");
    });
  });

  describe("enableComputationModule()", function () {
    it("reverts if not called by owner", async function () {
      const {
        notTheOwner,
        enclave,
        mocks: { computationModule },
      } = await loadFixture(setup);

      await expect(
        enclave.connect(notTheOwner).enableComputationModule(computationModule),
      )
        .to.be.revertedWithCustomError(enclave, "OwnableUnauthorizedAccount")
        .withArgs(notTheOwner);
    });
    it("reverts if computation module is already enabled", async function () {
      const {
        enclave,
        mocks: { computationModule },
      } = await loadFixture(setup);

      await expect(enclave.enableComputationModule(computationModule))
        .to.be.revertedWithCustomError(enclave, "ModuleAlreadyEnabled")
        .withArgs(computationModule);
    });
    it("enables computation module correctly", async function () {
      const {
        enclave,
        mocks: { computationModule },
      } = await loadFixture(setup);
      const enabled = await enclave.computationModules(computationModule);
      expect(enabled).to.be.true;
    });
    it("returns true if computation module is enabled successfully", async function () {
      const { enclave } = await loadFixture(setup);
      const result =
        await enclave.enableComputationModule.staticCall(AddressTwo);
      expect(result).to.be.true;
    });
    it("emits ComputationModuleEnabled event", async function () {
      const { enclave } = await loadFixture(setup);
      await expect(enclave.enableComputationModule(AddressTwo))
        .to.emit(enclave, "ComputationModuleEnabled")
        .withArgs(AddressTwo);
    });
  });

  describe("disableComputationModule()", function () {
    it("reverts if not called by owner", async function () {
      const {
        notTheOwner,
        enclave,
        mocks: { computationModule },
      } = await loadFixture(setup);
      await expect(
        enclave
          .connect(notTheOwner)
          .disableComputationModule(computationModule),
      )
        .to.be.revertedWithCustomError(enclave, "OwnableUnauthorizedAccount")
        .withArgs(notTheOwner);
    });
    it("reverts if computation module is not enabled", async function () {
      const { enclave } = await loadFixture(setup);
      await expect(enclave.disableComputationModule(AddressTwo))
        .to.be.revertedWithCustomError(enclave, "ModuleNotEnabled")
        .withArgs(AddressTwo);
    });
    it("disables computation module correctly", async function () {
      const {
        enclave,
        mocks: { computationModule },
      } = await loadFixture(setup);
      await enclave.disableComputationModule(computationModule);

      const enabled = await enclave.computationModules(computationModule);
      expect(enabled).to.be.false;
    });
    it("returns true if computation module is disabled successfully", async function () {
      const {
        enclave,
        mocks: { computationModule },
      } = await loadFixture(setup);
      const result =
        await enclave.disableComputationModule.staticCall(computationModule);

      expect(result).to.be.true;
    });
    it("emits ComputationModuleDisabled event", async function () {
      const {
        enclave,
        mocks: { computationModule },
      } = await loadFixture(setup);
      await expect(enclave.disableComputationModule(computationModule))
        .to.emit(enclave, "ComputationModuleDisabled")
        .withArgs(computationModule);
    });
  });

  describe("enableExecutionModule()", function () {
    it("reverts if not called by owner", async function () {
      const { notTheOwner, enclave } = await loadFixture(setup);
      await expect(
        enclave.connect(notTheOwner).enableExecutionModule(AddressTwo),
      )
        .to.be.revertedWithCustomError(enclave, "OwnableUnauthorizedAccount")
        .withArgs(notTheOwner.address);
    });
    it("reverts if execution module is already enabled", async function () {
      const {
        enclave,
        mocks: { executionModule },
      } = await loadFixture(setup);
      await expect(enclave.enableExecutionModule(executionModule))
        .to.be.revertedWithCustomError(enclave, "ModuleAlreadyEnabled")
        .withArgs(executionModule);
    });
    it("enables execution module correctly", async function () {
      const {
        enclave,
        mocks: { executionModule },
      } = await loadFixture(setup);
      const enabled = await enclave.executionModules(executionModule);
      expect(enabled).to.be.true;
    });
    it("returns true if execution module is enabled successfully", async function () {
      const { enclave } = await loadFixture(setup);
      const result = await enclave.enableExecutionModule.staticCall(AddressTwo);

      expect(result).to.be.true;
    });
    it("emits ExecutionModuleEnabled event", async function () {
      const { enclave } = await loadFixture(setup);
      await expect(enclave.enableExecutionModule(AddressTwo))
        .to.emit(enclave, "ExecutionModuleEnabled")
        .withArgs(AddressTwo);
    });
  });

  describe("disableExecutionModule()", function () {
    it("reverts if not called by owner", async function () {
      const {
        notTheOwner,
        enclave,
        mocks: { executionModule },
      } = await loadFixture(setup);

      await expect(
        enclave.connect(notTheOwner).disableExecutionModule(executionModule),
      )
        .to.be.revertedWithCustomError(enclave, "OwnableUnauthorizedAccount")
        .withArgs(notTheOwner);
    });
    it("reverts if execution module is not enabled", async function () {
      const { enclave } = await loadFixture(setup);
      await expect(enclave.disableExecutionModule(AddressTwo))
        .to.be.revertedWithCustomError(enclave, "ModuleNotEnabled")
        .withArgs(AddressTwo);
    });
    it("disables execution module correctly", async function () {
      const {
        enclave,
        mocks: { executionModule },
      } = await loadFixture(setup);

      expect(await enclave.executionModules(executionModule)).to.be.true;
      await enclave.disableExecutionModule(executionModule);
      expect(await enclave.executionModules(executionModule)).to.be.false;
    });
    it("returns true if execution module is disabled successfully", async function () {
      const {
        enclave,
        mocks: { executionModule },
      } = await loadFixture(setup);
      const result =
        await enclave.disableExecutionModule.staticCall(executionModule);

      expect(result).to.be.true;
    });
    it("emits ExecutionModuleDisabled event", async function () {
      const {
        enclave,
        mocks: { executionModule },
      } = await loadFixture(setup);

      await expect(enclave.disableExecutionModule(executionModule))
        .to.emit(enclave, "ExecutionModuleDisabled")
        .withArgs(executionModule);
    });
  });

  describe("request()", function () {
    it("reverts if msg.value is 0", async function () {
      const { enclave, request } = await loadFixture(setup);
      await expect(
        enclave.request(
          request.filter,
          request.threshold,
          request.startTime,
          request.duration,
          request.computationModule,
          request.cMParams,
          request.executionModule,
          request.eMParams,
        ),
      ).to.be.revertedWithCustomError(enclave, "PaymentRequired");
    });
    it("reverts if threshold is 0", async function () {
      const { enclave, request } = await loadFixture(setup);
      await expect(
        enclave.request(
          request.filter,
          [0, 2],
          request.startTime,
          request.duration,
          request.computationModule,
          request.cMParams,
          request.executionModule,
          request.eMParams,
          { value: 10 },
        ),
      ).to.be.revertedWithCustomError(enclave, "InvalidThreshold");
    });
    it("reverts if threshold is greater than number", async function () {
      const { enclave, request } = await loadFixture(setup);
      await expect(
        enclave.request(
          request.filter,
          [3, 2],
          request.startTime,
          request.duration,
          request.computationModule,
          request.cMParams,
          request.executionModule,
          request.eMParams,
          { value: 10 },
        ),
      ).to.be.revertedWithCustomError(enclave, "InvalidThreshold");
    });
    it("reverts if duration is 0", async function () {
      const { enclave, request } = await loadFixture(setup);
      await expect(
        enclave.request(
          request.filter,
          request.threshold,
          request.startTime,
          0,
          request.computationModule,
          request.cMParams,
          request.executionModule,
          request.eMParams,
          { value: 10 },
        ),
      ).to.be.revertedWithCustomError(enclave, "InvalidDuration");
    });
    it("reverts if duration is greater than maxDuration", async function () {
      const { enclave, request } = await loadFixture(setup);
      await expect(
        enclave.request(
          request.filter,
          request.threshold,
          request.startTime,
          time.duration.days(31),
          request.computationModule,
          request.cMParams,
          request.executionModule,
          request.eMParams,
          { value: 10 },
        ),
      ).to.be.revertedWithCustomError(enclave, "InvalidDuration");
    });
    it("reverts if computation module is not enabled", async function () {
      const { enclave, request } = await loadFixture(setup);
      await expect(
        enclave.request(
          request.filter,
          request.threshold,
          request.startTime,
          request.duration,
          ethers.ZeroAddress,
          request.cMParams,
          request.executionModule,
          request.eMParams,
          { value: 10 },
        ),
      )
        .to.be.revertedWithCustomError(enclave, "ComputationModuleNotAllowed")
        .withArgs(ethers.ZeroAddress);
    });
    it("reverts if execution module is not enabled", async function () {
      const { enclave, request } = await loadFixture(setup);
      await expect(
        enclave.request(
          request.filter,
          request.threshold,
          request.startTime,
          request.duration,
          request.computationModule,
          request.cMParams,
          ethers.ZeroAddress,
          request.eMParams,
          { value: 10 },
        ),
      )
        .to.be.revertedWithCustomError(enclave, "ModuleNotEnabled")
        .withArgs(ethers.ZeroAddress);
    });
    it("reverts if input computation module does not return input validator address", async function () {
      const { enclave, request } = await loadFixture(setup);

      await expect(
        enclave.request(
          request.filter,
          request.threshold,
          request.startTime,
          request.duration,
          request.computationModule,
          ZeroHash,
          request.executionModule,
          request.eMParams,
          { value: 10 },
        ),
      ).to.be.revertedWithCustomError(enclave, "InvalidComputation");
    });
    it("reverts if input execution module does not return output verifier address", async function () {
      const { enclave, request } = await loadFixture(setup);
      await expect(
        enclave.request(
          request.filter,
          request.threshold,
          request.startTime,
          request.duration,
          request.computationModule,
          request.cMParams,
          request.executionModule,
          ZeroHash,
          { value: 10 },
        ),
      ).to.be.revertedWithCustomError(enclave, "InvalidExecutionModuleSetup");
    });
    it("reverts if committee selection fails", async function () {
      const { enclave, request } = await loadFixture(setup);
      await expect(
        enclave.request(
          FilterFail,
          request.threshold,
          request.startTime,
          request.duration,
          request.computationModule,
          request.cMParams,
          request.executionModule,
          request.eMParams,
          { value: 10 },
        ),
      ).to.be.revertedWithCustomError(enclave, "CommitteeSelectionFailed");
    });
    it("instantiates a new E3", async function () {
      const { enclave, request } = await loadFixture(setup);
      await enclave.request(
        request.filter,
        request.threshold,
        request.startTime,
        request.duration,
        request.computationModule,
        request.cMParams,
        request.executionModule,
        request.eMParams,
        { value: 10 },
      );
      const e3 = await enclave.getE3(0);

      expect(e3.threshold).to.deep.equal(request.threshold);
      expect(e3.expiration).to.equal(0n);
      expect(e3.computationModule).to.equal(request.computationModule);
      expect(e3.inputValidator).to.equal(
        abiCoder.decode(["address"], request.cMParams)[0],
      );
      expect(e3.executionModule).to.equal(request.executionModule);
      expect(e3.outputVerifier).to.equal(
        abiCoder.decode(["address"], request.eMParams)[0],
      );
      expect(e3.committeePublicKey).to.equal("0x");
      expect(e3.ciphertextOutput).to.equal("0x");
      expect(e3.plaintextOutput).to.equal("0x");
    });
    it("emits E3Requested event", async function () {
      const { enclave, request } = await loadFixture(setup);
      const tx = await enclave.request(
        request.filter,
        request.threshold,
        request.startTime,
        request.duration,
        request.computationModule,
        request.cMParams,
        request.executionModule,
        request.eMParams,
        { value: 10 },
      );
      const e3 = await enclave.getE3(0);

      await expect(tx)
        .to.emit(enclave, "E3Requested")
        .withArgs(
          0,
          e3,
          request.filter,
          request.computationModule,
          request.executionModule,
        );
    });
  });

  describe("activate()", function () {
    it("reverts if E3 does not exist", async function () {
      const { enclave } = await loadFixture(setup);

      await expect(enclave.activate(0))
        .to.be.revertedWithCustomError(enclave, "E3DoesNotExist")
        .withArgs(0);
    });
    it("reverts if E3 has already been activated", async function () {
      const { enclave, request } = await loadFixture(setup);

      await enclave.request(
        request.filter,
        request.threshold,
        request.startTime,
        request.duration,
        request.computationModule,
        request.cMParams,
        request.executionModule,
        request.eMParams,
        { value: 10 },
      );

      await expect(enclave.getE3(0)).to.not.be.reverted;
      await expect(enclave.activate(0)).to.not.be.reverted;
      await expect(enclave.activate(0))
        .to.be.revertedWithCustomError(enclave, "E3AlreadyActivated")
        .withArgs(0);
    });
    it("reverts if E3 is not yet ready to start", async function () {
      const { enclave, request } = await loadFixture(setup);
      const startTime = [
        (await time.latest()) + 1000,
        (await time.latest()) + 2000,
      ] as [number, number];

      await enclave.request(
        request.pool,
        request.threshold,
        startTime,
        request.duration,
        request.computationModule,
        request.cMParams,
        request.executionModule,
        request.eMParams,
        { value: 10 },
      );

      await expect(enclave.activate(0)).to.be.revertedWithCustomError(
        enclave,
        "E3NotReady",
      );
    });
    it("reverts if E3 start has expired", async function () {
<<<<<<< HEAD
=======
      const { enclave, request } = await loadFixture(setup);
      const startTime = [await time.latest(), (await time.latest()) + 1] as [
        number,
        number,
      ];

      await enclave.request(
        request.pool,
        request.threshold,
        startTime,
        request.duration,
        request.computationModule,
        request.cMParams,
        request.executionModule,
        request.eMParams,
        { value: 10 },
      );

      mine(1, { interval: 1000 });

      await expect(enclave.activate(0)).to.be.revertedWithCustomError(
        enclave,
        "E3Expired",
      );
    });
    it("reverts if cyphernodeRegistry does not return a public key", async function () {
>>>>>>> 40beddce
      const { enclave, request } = await loadFixture(setup);
      const startTime = [await time.latest(), (await time.latest()) + 1] as [
        number,
        number,
      ];

      await enclave.request(
        request.pool,
        request.threshold,
<<<<<<< HEAD
        startTime,
        request.duration,
        request.computationModule,
        request.cMParams,
        request.executionModule,
        request.eMParams,
        { value: 10 },
      );

      mine(1, { interval: 1000 });

      await expect(enclave.activate(0)).to.be.revertedWithCustomError(
        enclave,
        "E3Expired",
      );
    });
    it("reverts if cyphernodeRegistry does not return a public key", async function () {
      const { enclave, request } = await loadFixture(setup);

      await enclave.request(
        request.filter,
        request.threshold,
=======
>>>>>>> 40beddce
        request.startTime,
        request.duration,
        request.computationModule,
        request.cMParams,
        request.executionModule,
        request.eMParams,
        { value: 10 },
      );

      const prevRegistry = await enclave.cyphernodeRegistry();
      const nextRegistry = await deployCyphernodeRegistryFixture(
        "MockCyphernodeRegistryEmptyKey",
      );

      await enclave.setCyphernodeRegistry(nextRegistry);
      await expect(enclave.activate(0)).to.be.revertedWithCustomError(
        enclave,
        "CommitteeSelectionFailed",
      );

      await enclave.setCyphernodeRegistry(prevRegistry);
      await expect(enclave.activate(0)).to.not.be.reverted;
    });
    it("sets committeePublicKey correctly", async () => {
      const {
        enclave,
        request,
        mocks: { registry },
      } = await loadFixture(setup);

      await enclave.request(
        request.filter,
        request.threshold,
        request.startTime,
        request.duration,
        request.computationModule,
        request.cMParams,
        request.executionModule,
        request.eMParams,
        { value: 10 },
      );

      const e3Id = 0;
      const publicKey = await registry.committeePublicKey(e3Id);

      let e3 = await enclave.getE3(e3Id);
      expect(e3.committeePublicKey).to.not.equal(publicKey);

      await enclave.activate(e3Id);

      e3 = await enclave.getE3(e3Id);
      expect(e3.committeePublicKey).to.equal(publicKey);
    });
    it("returns true if E3 is activated successfully", async () => {
      const { enclave, request } = await loadFixture(setup);

      await enclave.request(
        request.filter,
        request.threshold,
        request.startTime,
        request.duration,
        request.computationModule,
        request.cMParams,
        request.executionModule,
        request.eMParams,
        { value: 10 },
      );

      const e3Id = 0;

      expect(await enclave.activate.staticCall(e3Id)).to.be.equal(true);
    });
    it("emits E3Activated event", async () => {
      const { enclave, request } = await loadFixture(setup);

      await enclave.request(
        request.filter,
        request.threshold,
        request.startTime,
        request.duration,
        request.computationModule,
        request.cMParams,
        request.executionModule,
        request.eMParams,
        { value: 10 },
      );

      const e3Id = 0;
      const e3 = await enclave.getE3(e3Id);

      await expect(enclave.activate(e3Id))
        .to.emit(enclave, "E3Activated")
        .withArgs(e3Id, e3.expiration, e3.committeePublicKey);
    });
  });

  describe("publishInput()", function () {
    it("reverts if E3 does not exist", async function () {
      const { enclave } = await loadFixture(setup);

      await expect(enclave.publishInput(0, "0x"))
        .to.be.revertedWithCustomError(enclave, "E3DoesNotExist")
        .withArgs(0);
    });

    it("reverts if E3 has not been activated", async function () {
      const { enclave, request } = await loadFixture(setup);

      await enclave.request(
        request.filter,
        request.threshold,
        request.startTime,
        request.duration,
        request.computationModule,
        request.cMParams,
        request.executionModule,
        request.eMParams,
        { value: 10 },
      );

      const inputData = abiCoder.encode(["bytes32"], [ZeroHash]);

      await expect(enclave.getE3(0)).to.not.be.reverted;
      await expect(enclave.publishInput(0, inputData))
        .to.be.revertedWithCustomError(enclave, "E3NotActivated")
        .withArgs(0);

      await enclave.activate(0);

      await expect(enclave.publishInput(0, inputData)).to.not.be.reverted;
    });

    it("reverts if input is not valid", async function () {
      const { enclave, request } = await loadFixture(setup);

      await enclave.request(
        request.filter,
        request.threshold,
        request.startTime,
        request.duration,
        request.computationModule,
        request.cMParams,
        request.executionModule,
        request.eMParams,
        { value: 10 },
      );

      await enclave.activate(0);
      await expect(
        enclave.publishInput(0, "0xaabbcc"),
      ).to.be.revertedWithCustomError(enclave, "InvalidInput");
    });

    it("reverts if outside of input window", async function () {
      const { enclave, request } = await loadFixture(setup);

      await enclave.request(
        request.filter,
        request.threshold,
        request.startTime,
        request.duration,
        request.computationModule,
        request.cMParams,
        request.executionModule,
        request.eMParams,
        { value: 10 },
      );

      await enclave.activate(0);
      await expect(enclave.publishInput(0, ZeroHash)).to.not.be.reverted;

      await mine(2, { interval: request.duration });

      await expect(
        enclave.publishInput(0, ZeroHash),
      ).to.be.revertedWithCustomError(enclave, "InputDeadlinePassed");
    });
    it("sets ciphertextInput correctly", async function () {
      const { enclave, request } = await loadFixture(setup);
      const inputData = "0x12345678";

      await enclave.request(
        request.filter,
        request.threshold,
        request.duration,
        request.computationModule,
        request.cMParams,
        request.executionModule,
        request.eMParams,
        { value: 10 },
      );

      await enclave.activate(0);

      expect(await enclave.publishInput(0, inputData)).to.not.be.reverted;
      let e3 = await enclave.getE3(0);
      expect(e3.inputs[0]).to.equal(inputData);
      expect(await enclave.publishInput(0, inputData)).to.not.be.reverted;
      e3 = await enclave.getE3(0);
      expect(e3.inputs[1]).to.equal(inputData);
    });
    it("returns true if input is published successfully", async function () {
      const { enclave, request } = await loadFixture(setup);
      const inputData = "0x12345678";

      await enclave.request(
        request.filter,
        request.threshold,
        request.duration,
        request.computationModule,
        request.cMParams,
        request.executionModule,
        request.eMParams,
        { value: 10 },
      );

      await enclave.activate(0);

      expect(await enclave.publishInput.staticCall(0, inputData)).to.equal(
        true,
      );
    });
    it("emits InputPublished event", async function () {
      const { enclave, request } = await loadFixture(setup);

      await enclave.request(
        request.filter,
        request.threshold,
        request.startTime,
        request.duration,
        request.computationModule,
        request.cMParams,
        request.executionModule,
        request.eMParams,
        { value: 10 },
      );

      const e3Id = 0;

      const inputData = abiCoder.encode(["bytes"], ["0xaabbccddeeff"]);
      await enclave.activate(e3Id);

      await expect(enclave.publishInput(e3Id, inputData))
        .to.emit(enclave, "InputPublished")
        .withArgs(e3Id, inputData);
    });
  });

  describe("publishCiphertextOutput()", function () {
    it("reverts if E3 does not exist");
    it("reverts if E3 has not been activated");
    it("reverts if input deadline has not passed");
    it("reverts if output has already been published");
    it("reverts if output is not valid");
    it("sets ciphertextOutput correctly");
    it("returns true if output is published successfully");
    it("emits CiphertextOutputPublished event");
  });

  describe("publishPlaintextOutput()", function () {
    it("reverts if E3 does not exist");
    it("reverts if E3 has not been activated");
    it("reverts if ciphertextOutput has not been published");
    it("reverts if plaintextOutput has already been published");
    it("reverts if output is not valid");
    it("sets plaintextOutput correctly");
    it("returns true if output is published successfully");
    it("emits PlaintextOutputPublished event");
  });
});<|MERGE_RESOLUTION|>--- conflicted
+++ resolved
@@ -57,6 +57,10 @@
           number,
           number,
         ],
+        startTime: [await time.latest(), (await time.latest()) + 100] as [
+          number,
+          number,
+        ],
         duration: time.duration.days(30),
         computationModule: await computationModule.getAddress(),
         cMParams: abiCoder.encode(
@@ -661,7 +665,7 @@
       ] as [number, number];
 
       await enclave.request(
-        request.pool,
+        request.filter,
         request.threshold,
         startTime,
         request.duration,
@@ -678,8 +682,6 @@
       );
     });
     it("reverts if E3 start has expired", async function () {
-<<<<<<< HEAD
-=======
       const { enclave, request } = await loadFixture(setup);
       const startTime = [await time.latest(), (await time.latest()) + 1] as [
         number,
@@ -687,7 +689,7 @@
       ];
 
       await enclave.request(
-        request.pool,
+        request.filter,
         request.threshold,
         startTime,
         request.duration,
@@ -706,7 +708,30 @@
       );
     });
     it("reverts if cyphernodeRegistry does not return a public key", async function () {
->>>>>>> 40beddce
+      const { enclave, request } = await loadFixture(setup);
+      const startTime = [
+        (await time.latest()) + 1000,
+        (await time.latest()) + 2000,
+      ] as [number, number];
+
+      await enclave.request(
+        request.filter,
+        request.threshold,
+        startTime,
+        request.duration,
+        request.computationModule,
+        request.cMParams,
+        request.executionModule,
+        request.eMParams,
+        { value: 10 },
+      );
+
+      await expect(enclave.activate(0)).to.be.revertedWithCustomError(
+        enclave,
+        "E3NotReady",
+      );
+    });
+    it("reverts if E3 start has expired", async function () {
       const { enclave, request } = await loadFixture(setup);
       const startTime = [await time.latest(), (await time.latest()) + 1] as [
         number,
@@ -714,9 +739,8 @@
       ];
 
       await enclave.request(
-        request.pool,
-        request.threshold,
-<<<<<<< HEAD
+        request.filter,
+        request.threshold,
         startTime,
         request.duration,
         request.computationModule,
@@ -739,8 +763,6 @@
       await enclave.request(
         request.filter,
         request.threshold,
-=======
->>>>>>> 40beddce
         request.startTime,
         request.duration,
         request.computationModule,
@@ -925,6 +947,7 @@
       await enclave.request(
         request.filter,
         request.threshold,
+        request.startTime,
         request.duration,
         request.computationModule,
         request.cMParams,
@@ -949,6 +972,7 @@
       await enclave.request(
         request.filter,
         request.threshold,
+        request.startTime,
         request.duration,
         request.computationModule,
         request.cMParams,
