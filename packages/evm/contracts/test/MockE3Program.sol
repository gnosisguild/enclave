// SPDX-License-Identifier: LGPL-3.0-only
pragma solidity >=0.8.27;

import { IE3Program, IInputValidator } from "../interfaces/IE3Program.sol";

contract MockE3Program is IE3Program {
    error invalidParams(bytes e3ProgramParams, bytes computeProviderParams);

<<<<<<< HEAD
    bytes32 public constant ENCRYPTION_SCHEME_ID = keccak256("fhe.rs:BFV");
=======
    IInputValidator private storageInputValidator;

    constructor(IInputValidator _inputValidator) {
        storageInputValidator = _inputValidator;
    }

    function setInputValidator(IInputValidator _inputValidator) external {
        storageInputValidator = _inputValidator;
    }
>>>>>>> 5122d239

    function validate(
        uint256,
        uint256,
        bytes memory e3ProgramParams,
        bytes memory computeProviderParams
    )
        external
        view
        returns (bytes32 encryptionSchemeId, IInputValidator inputValidator)
    {
        require(
            computeProviderParams.length == 32,
            invalidParams(e3ProgramParams, computeProviderParams)
        );
<<<<<<< HEAD
        (, inputValidator) = abi.decode(
            e3ProgramParams,
            (bytes, IInputValidator)
        );
        encryptionSchemeId = ENCRYPTION_SCHEME_ID;
=======
        inputValidator = storageInputValidator;
        encryptionSchemeId = 0x0000000000000000000000000000000000000000000000000000000000000001;
>>>>>>> 5122d239
    }

    function verify(
        uint256,
        bytes32,
        bytes memory data
    ) external pure returns (bool success) {
        data;
        if (data.length > 0) success = true;
    }
}<|MERGE_RESOLUTION|>--- conflicted
+++ resolved
@@ -6,9 +6,8 @@
 contract MockE3Program is IE3Program {
     error invalidParams(bytes e3ProgramParams, bytes computeProviderParams);
 
-<<<<<<< HEAD
     bytes32 public constant ENCRYPTION_SCHEME_ID = keccak256("fhe.rs:BFV");
-=======
+
     IInputValidator private storageInputValidator;
 
     constructor(IInputValidator _inputValidator) {
@@ -18,7 +17,6 @@
     function setInputValidator(IInputValidator _inputValidator) external {
         storageInputValidator = _inputValidator;
     }
->>>>>>> 5122d239
 
     function validate(
         uint256,
@@ -34,16 +32,9 @@
             computeProviderParams.length == 32,
             invalidParams(e3ProgramParams, computeProviderParams)
         );
-<<<<<<< HEAD
-        (, inputValidator) = abi.decode(
-            e3ProgramParams,
-            (bytes, IInputValidator)
-        );
+        
+        inputValidator = storageInputValidator;
         encryptionSchemeId = ENCRYPTION_SCHEME_ID;
-=======
-        inputValidator = storageInputValidator;
-        encryptionSchemeId = 0x0000000000000000000000000000000000000000000000000000000000000001;
->>>>>>> 5122d239
     }
 
     function verify(
