// SPDX-License-Identifier: LGPL-3.0-only
//
// This file is provided WITHOUT ANY WARRANTY;
// without even the implied warranty of MERCHANTABILITY
// or FITNESS FOR A PARTICULAR PURPOSE.
import hre from "hardhat";

import { deployAndSaveCiphernodeRegistryOwnable } from "./deployAndSave/ciphernodeRegistryOwnable";
import { deployAndSaveEnclave } from "./deployAndSave/enclave";
import { deployAndSaveNaiveRegistryFilter } from "./deployAndSave/naiveRegistryFilter";
import { deployMocks } from "./deployMocks";

/**
 * Deploys the Enclave contracts
 */
export const deployEnclave = async (withMocks?: boolean) => {
  const { ethers } = await hre.network.connect();

  const [owner] = await ethers.getSigners();

  const ownerAddress = await owner.getAddress();

  const polynomial_degree = ethers.toBigInt(2048);
  const plaintext_modulus = ethers.toBigInt(1032193);
  const moduli = [ethers.toBigInt("18014398492704769")];

  const encoded = ethers.AbiCoder.defaultAbiCoder().encode(
    ["uint256", "uint256", "uint256[]"],
    [polynomial_degree, plaintext_modulus, moduli],
  );

  const THIRTY_DAYS_IN_SECONDS = 60 * 60 * 24 * 30;
  const addressOne = "0x0000000000000000000000000000000000000001";

  console.log("Deploying Enclave");
  const { enclave } = await deployAndSaveEnclave({
    params: encoded,
    owner: ownerAddress,
    maxDuration: THIRTY_DAYS_IN_SECONDS.toString(),
    registry: addressOne,
    hre,
  });

  const enclaveAddress = await enclave.getAddress();

<<<<<<< HEAD
=======
  console.log("Deploying CiphernodeRegistry");
>>>>>>> 478fe633
  const { ciphernodeRegistry } = await deployAndSaveCiphernodeRegistryOwnable({
    enclaveAddress: enclaveAddress,
    owner: ownerAddress,
    hre,
  });

  const ciphernodeRegistryAddress = await ciphernodeRegistry.getAddress();

<<<<<<< HEAD
=======
  console.log("Deploying NaiveRegistryFilter");
>>>>>>> 478fe633
  const { naiveRegistryFilter } = await deployAndSaveNaiveRegistryFilter({
    ciphernodeRegistryAddress: ciphernodeRegistryAddress,
    owner: ownerAddress,
    hre,
  });

  const naiveRegistryFilterAddress = await naiveRegistryFilter.getAddress();

  const registryAddress = await enclave.ciphernodeRegistry();

  console.log("Setting CiphernodeRegistry in Enclave");
  if (registryAddress === ciphernodeRegistryAddress) {
    console.log(`Enclave contract already has registry`);
  } else {
    const tx = await enclave.setCiphernodeRegistry(ciphernodeRegistryAddress);
    await tx.wait();

    console.log(`Enclave contract updated with registry`);
  }

  console.log(`
        Deployments:
        ----------------------------------------------------------------------
        Enclave: ${enclaveAddress}
        CiphernodeRegistry: ${ciphernodeRegistryAddress}
        NaiveRegistryFilter: ${naiveRegistryFilterAddress}
        `);

  // Deploy mocks only if specified
  const shouldDeployMocks = process.env.DEPLOY_MOCKS === "true" || withMocks;

  if (shouldDeployMocks) {
    console.log("Deploying Mocks");
    const { decryptionVerifierAddress, e3ProgramAddress } = await deployMocks();

    const encryptionSchemeId = ethers.keccak256(
      ethers.toUtf8Bytes("fhe.rs:BFV"),
    );

    console.log("encryptionSchemeId", encryptionSchemeId);

    const deployedDecryptionVerifier =
      await enclave.decryptionVerifiers(encryptionSchemeId);
    if (deployedDecryptionVerifier === decryptionVerifierAddress) {
      console.log(`DecryptionVerifier already set in Enclave contract`);
    } else {
      const tx = await enclave.setDecryptionVerifier(
        encryptionSchemeId,
        decryptionVerifierAddress,
      );
      await tx.wait();
      console.log(
        `Successfully set MockDecryptionVerifier in Enclave contract`,
      );
    }

    const tx = await enclave.enableE3Program(e3ProgramAddress);
    await tx.wait();
    console.log(`Successfully enabled E3 Program in Enclave contract`);
  }
};<|MERGE_RESOLUTION|>--- conflicted
+++ resolved
@@ -43,10 +43,7 @@
 
   const enclaveAddress = await enclave.getAddress();
 
-<<<<<<< HEAD
-=======
   console.log("Deploying CiphernodeRegistry");
->>>>>>> 478fe633
   const { ciphernodeRegistry } = await deployAndSaveCiphernodeRegistryOwnable({
     enclaveAddress: enclaveAddress,
     owner: ownerAddress,
@@ -55,10 +52,7 @@
 
   const ciphernodeRegistryAddress = await ciphernodeRegistry.getAddress();
 
-<<<<<<< HEAD
-=======
   console.log("Deploying NaiveRegistryFilter");
->>>>>>> 478fe633
   const { naiveRegistryFilter } = await deployAndSaveNaiveRegistryFilter({
     ciphernodeRegistryAddress: ciphernodeRegistryAddress,
     owner: ownerAddress,
