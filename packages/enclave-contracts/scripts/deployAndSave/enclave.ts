// SPDX-License-Identifier: LGPL-3.0-only
//
// This file is provided WITHOUT ANY WARRANTY;
// without even the implied warranty of MERCHANTABILITY
// or FITNESS FOR A PARTICULAR PURPOSE.
import type { HardhatRuntimeEnvironment } from "hardhat/types/hre";

import { Enclave, Enclave__factory as EnclaveFactory } from "../../types";
import {
  areArraysEqual,
  readDeploymentArgs,
  storeDeploymentArgs,
} from "../utils";

/**
 * The arguments for the deployAndSaveEnclave function
 */
export interface EnclaveArgs {
  params?: string[];
  owner?: string;
  maxDuration?: string;
  registry?: string;
<<<<<<< HEAD
  bondingRegistry?: string;
  feeToken?: string;
=======
  poseidonT3Address: string;
>>>>>>> f1567b83
  hre: HardhatRuntimeEnvironment;
}

/**
 * Deploys the Enclave contract and saves the deployment arguments
 * @param param0 - The deployment arguments
 * @returns The deployed Enclave contract
 */
export const deployAndSaveEnclave = async ({
  params,
  owner,
  maxDuration,
  registry,
<<<<<<< HEAD
  bondingRegistry,
  feeToken,
=======
  poseidonT3Address,
>>>>>>> f1567b83
  hre,
}: EnclaveArgs): Promise<{ enclave: Enclave }> => {
  const { ethers } = await hre.network.connect();

  const [signer] = await ethers.getSigners();

  const chain = hre.globalOptions.network;
  const preDeployedArgs = readDeploymentArgs("Enclave", chain);

  if (
    !params ||
    !owner ||
    !maxDuration ||
    !registry ||
<<<<<<< HEAD
    !bondingRegistry ||
    !feeToken ||
    (preDeployedArgs?.constructorArgs?.params === params &&
      preDeployedArgs?.constructorArgs?.owner === owner &&
      preDeployedArgs?.constructorArgs?.maxDuration === maxDuration &&
      preDeployedArgs?.constructorArgs?.registry === registry &&
      preDeployedArgs?.constructorArgs?.bondingRegistry === bondingRegistry &&
      preDeployedArgs?.constructorArgs?.feeToken === feeToken)
=======
    (preDeployedArgs?.constructorArgs?.owner === owner &&
      preDeployedArgs?.constructorArgs?.maxDuration === maxDuration &&
      preDeployedArgs?.constructorArgs?.registry === registry &&
      areArraysEqual(
        preDeployedArgs?.constructorArgs?.params as string[],
        params,
      ))
>>>>>>> f1567b83
  ) {
    if (!preDeployedArgs?.address) {
      throw new Error("Enclave address not found, it must be deployed first");
    }
    const enclaveContract = EnclaveFactory.connect(
      preDeployedArgs.address,
      signer,
    );
    return { enclave: enclaveContract };
  }

<<<<<<< HEAD
  const enclave = await ignition.deploy(EnclaveModule, {
    parameters: {
      Enclave: {
        params,
        owner,
        maxDuration,
        registry,
        bondingRegistry,
        feeToken,
      },
    },
  });
=======
  const enclaveFactory = await ethers.getContractFactory(
    EnclaveFactory.abi,
    EnclaveFactory.linkBytecode({
      "npm/poseidon-solidity@0.0.5/PoseidonT3.sol:PoseidonT3":
        poseidonT3Address,
    }),
    signer,
  );

  const enclave = await enclaveFactory.deploy(
    owner,
    registry,
    maxDuration,
    params,
  );
>>>>>>> f1567b83

  await enclave.waitForDeployment();

  const enclaveAddress = await enclave.getAddress();
  const blockNumber = await ethers.provider.getBlockNumber();

  storeDeploymentArgs(
    {
<<<<<<< HEAD
      constructorArgs: {
        params,
        owner,
        maxDuration,
        registry,
        bondingRegistry,
        feeToken,
      },
=======
      constructorArgs: { owner, registry, maxDuration, params },
>>>>>>> f1567b83
      blockNumber,
      address: enclaveAddress,
    },
    "Enclave",
    chain,
  );

  const enclaveContract = EnclaveFactory.connect(enclaveAddress, signer);

  return { enclave: enclaveContract };
};<|MERGE_RESOLUTION|>--- conflicted
+++ resolved
@@ -20,12 +20,9 @@
   owner?: string;
   maxDuration?: string;
   registry?: string;
-<<<<<<< HEAD
+  poseidonT3Address: string;
   bondingRegistry?: string;
   feeToken?: string;
-=======
-  poseidonT3Address: string;
->>>>>>> f1567b83
   hre: HardhatRuntimeEnvironment;
 }
 
@@ -39,12 +36,9 @@
   owner,
   maxDuration,
   registry,
-<<<<<<< HEAD
   bondingRegistry,
   feeToken,
-=======
   poseidonT3Address,
->>>>>>> f1567b83
   hre,
 }: EnclaveArgs): Promise<{ enclave: Enclave }> => {
   const { ethers } = await hre.network.connect();
@@ -59,24 +53,16 @@
     !owner ||
     !maxDuration ||
     !registry ||
-<<<<<<< HEAD
     !bondingRegistry ||
     !feeToken ||
     (preDeployedArgs?.constructorArgs?.params === params &&
       preDeployedArgs?.constructorArgs?.owner === owner &&
       preDeployedArgs?.constructorArgs?.maxDuration === maxDuration &&
       preDeployedArgs?.constructorArgs?.registry === registry &&
-      preDeployedArgs?.constructorArgs?.bondingRegistry === bondingRegistry &&
-      preDeployedArgs?.constructorArgs?.feeToken === feeToken)
-=======
-    (preDeployedArgs?.constructorArgs?.owner === owner &&
-      preDeployedArgs?.constructorArgs?.maxDuration === maxDuration &&
-      preDeployedArgs?.constructorArgs?.registry === registry &&
       areArraysEqual(
         preDeployedArgs?.constructorArgs?.params as string[],
         params,
       ))
->>>>>>> f1567b83
   ) {
     if (!preDeployedArgs?.address) {
       throw new Error("Enclave address not found, it must be deployed first");
@@ -88,20 +74,6 @@
     return { enclave: enclaveContract };
   }
 
-<<<<<<< HEAD
-  const enclave = await ignition.deploy(EnclaveModule, {
-    parameters: {
-      Enclave: {
-        params,
-        owner,
-        maxDuration,
-        registry,
-        bondingRegistry,
-        feeToken,
-      },
-    },
-  });
-=======
   const enclaveFactory = await ethers.getContractFactory(
     EnclaveFactory.abi,
     EnclaveFactory.linkBytecode({
@@ -117,7 +89,18 @@
     maxDuration,
     params,
   );
->>>>>>> f1567b83
+  const enclave = await ignition.deploy(EnclaveModule, {
+    parameters: {
+      Enclave: {
+        params,
+        owner,
+        maxDuration,
+        registry,
+        bondingRegistry,
+        feeToken,
+      },
+    },
+  });
 
   await enclave.waitForDeployment();
 
@@ -126,7 +109,6 @@
 
   storeDeploymentArgs(
     {
-<<<<<<< HEAD
       constructorArgs: {
         params,
         owner,
@@ -135,9 +117,7 @@
         bondingRegistry,
         feeToken,
       },
-=======
       constructorArgs: { owner, registry, maxDuration, params },
->>>>>>> f1567b83
       blockNumber,
       address: enclaveAddress,
     },
