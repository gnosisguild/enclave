--- conflicted
+++ resolved
@@ -6,29 +6,18 @@
     },
     "Enclave": {
       "constructorArgs": {
-<<<<<<< HEAD
         "owner": "0x4f1f3a157073A35515C4fC4A8af2F1Af088f0676",
         "registry": "0x0000000000000000000000000000000000000001",
-=======
-        "params": "0x000000000000000000000000000000000000000000000000000000000000080000000000000000000000000000000000000000000000000000000000000fc00100000000000000000000000000000000000000000000000000000000000000600000000000000000000000000000000000000000000000000000000000000001000000000000000000000000000000000000000000000000003fffffff000001",
-        "owner": "0x8837e47c4Bb520ADE83AAB761C3B60679443af1B",
->>>>>>> f3cb66b0
         "maxDuration": "2592000",
         "params": [
           "0x000000000000000000000000000000000000000000000000000000000000080000000000000000000000000000000000000000000000000000000000000fc00100000000000000000000000000000000000000000000000000000000000000600000000000000000000000000000000000000000000000000000000000000001000000000000000000000000000000000000000000000000003fffffff000001"
         ]
       },
-<<<<<<< HEAD
       "blockNumber": 9461442,
       "address": "0x966eC3eC1b46158f5e310B5a28aFc967C68De90a"
-=======
-      "blockNumber": 9375734,
-      "address": "0x7aF55D944285cc6f417Ddfda05393FA18679046d"
->>>>>>> f3cb66b0
     },
     "CiphernodeRegistryOwnable": {
       "constructorArgs": {
-<<<<<<< HEAD
         "owner": "0x4f1f3a157073A35515C4fC4A8af2F1Af088f0676",
         "enclaveAddress": "0x966eC3eC1b46158f5e310B5a28aFc967C68De90a"
       },
@@ -61,40 +50,6 @@
       },
       "blockNumber": 9461453,
       "address": "0x1375c3dB8De6F0b77B8AE2789DE2C953E96ca15e"
-=======
-        "enclaveAddress": "0x7aF55D944285cc6f417Ddfda05393FA18679046d",
-        "owner": "0x8837e47c4Bb520ADE83AAB761C3B60679443af1B"
-      },
-      "blockNumber": 9375745,
-      "address": "0x772CED56a1aA2dFBF53e9ad65D2b2De227F7CEBE"
-    },
-    "NaiveRegistryFilter": {
-      "constructorArgs": {
-        "ciphernodeRegistryAddress": "0x772CED56a1aA2dFBF53e9ad65D2b2De227F7CEBE",
-        "owner": "0x8837e47c4Bb520ADE83AAB761C3B60679443af1B"
-      },
-      "blockNumber": 9375774,
-      "address": "0x6FD987C9CC35bfc5a9Dfc3B89EFd787985C262A5"
-    },
-    "MockComputeProvider": {
-      "blockNumber": 9377000,
-      "address": "0x473c9ac12C0F8265657741f7300b7C89D927A673"
-    },
-    "MockDecryptionVerifier": {
-      "blockNumber": 9377008,
-      "address": "0x64962f93cF88B391572D81c4A1eaAA59c6A0D12c"
-    },
-    "MockInputValidator": {
-      "blockNumber": 9377014,
-      "address": "0x910680dB8F077dd07977B9A9725A485170e5bb8a"
-    },
-    "MockE3Program": {
-      "constructorArgs": {
-        "mockInputValidator": "0x910680dB8F077dd07977B9A9725A485170e5bb8a"
-      },
-      "blockNumber": 9377020,
-      "address": "0x7e6F82A4367Abd4A8f1C54E38C850b59094DcD9a"
->>>>>>> f3cb66b0
     }
   }
 }