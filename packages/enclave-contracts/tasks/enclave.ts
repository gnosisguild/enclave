--- conflicted
+++ resolved
@@ -99,8 +99,16 @@
         "../scripts/deployAndSave/mockStableToken"
       );
 
-<<<<<<< HEAD
-      const { enclave } = await deployAndSaveEnclave({ hre });
+      const { deployAndSavePoseidonT3 } = await import(
+        "../scripts/deployAndSave/poseidonT3"
+      );
+      const poseidonT3 = await deployAndSavePoseidonT3({ hre });
+
+      const { enclave } = await deployAndSaveEnclave({
+        hre,
+        poseidonT3Address: poseidonT3,
+      });
+
       const { mockStableToken: mockUSDC } = await deployAndSaveMockStableToken({
         hre,
       });
@@ -108,17 +116,6 @@
       const [signer] = await ethers.getSigners();
       const enclaveContract = enclave.connect(signer);
       const mockUSDCContract = mockUSDC.connect(signer);
-=======
-      const { deployAndSavePoseidonT3 } = await import(
-        "../scripts/deployAndSave/poseidonT3"
-      );
-      const poseidonT3 = await deployAndSavePoseidonT3({ hre });
-
-      const { enclave } = await deployAndSaveEnclave({
-        hre,
-        poseidonT3Address: poseidonT3,
-      });
->>>>>>> f1567b83
 
       const enclaveArgs = readDeploymentArgs(
         "Enclave",
