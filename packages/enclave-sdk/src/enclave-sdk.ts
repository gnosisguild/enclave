// SPDX-License-Identifier: LGPL-3.0-only
//
// This file is provided WITHOUT ANY WARRANTY;
// without even the implied warranty of MERCHANTABILITY
// or FITNESS FOR A PARTICULAR PURPOSE.

import {
  type Abi,
  type Hash,
  type Log,
  WalletClient,
  createPublicClient,
  createWalletClient,
  http,
  webSocket,
} from "viem";
import { privateKeyToAccount } from "viem/accounts";
import { hardhat, mainnet, monadTestnet, sepolia } from "viem/chains";
import initializeWasm from "@enclave-e3/wasm/init";

import {
  CiphernodeRegistryOwnable__factory,
  Enclave__factory,
} from "@enclave-e3/contracts/types";
import { ContractClient } from "./contract-client";
import { EventListener } from "./event-listener";
import { FheProtocol, EnclaveEventType, BfvProtocolParams } from "./types";
import { SDKError, isValidAddress } from "./utils";

import type {
  AllEventTypes,
  E3,
  EventCallback,
  SDKConfig,
  ProtocolParams,
  VerifiableEncryptionResult,
} from "./types";
import {
  bfv_encrypt_number,
  bfv_verifiable_encrypt_number,
} from "@enclave-e3/wasm";
import { CircuitInputs, generateProof } from "./greco";
import { CompiledCircuit } from "@noir-lang/noir_js";

export class EnclaveSDK {
  public static readonly chains = {
    1: mainnet,
    11155111: sepolia,
    41454: monadTestnet,
    31337: hardhat,
  } as const;

  private eventListener: EventListener;
  private contractClient: ContractClient;
  private initialized = false;
  private protocol: FheProtocol;
  private protocolParams: ProtocolParams;

  constructor(private config: SDKConfig) {
    if (!config.publicClient) {
      throw new SDKError("Public client is required", "MISSING_PUBLIC_CLIENT");
    }

    if (!isValidAddress(config.contracts.enclave)) {
      throw new SDKError("Invalid Enclave contract address", "INVALID_ADDRESS");
    }

    if (!isValidAddress(config.contracts.ciphernodeRegistry)) {
      throw new SDKError(
        "Invalid CiphernodeRegistry contract address",
        "INVALID_ADDRESS"
      );
    }

    this.eventListener = new EventListener(config.publicClient);
    this.contractClient = new ContractClient(
      config.publicClient,
      config.walletClient,
      config.contracts
    );

    this.protocol = config.protocol;

    if (config.protocolParams) {
      this.protocolParams = config.protocolParams;
    } else {
      switch (this.protocol) {
        case FheProtocol.BFV:
          this.protocolParams = BfvProtocolParams.BFV_NORMAL;
          break;
        default:
          throw new Error("Protocol not supported");
      }
    }
  }

  /**
   * Initialize the SDK
   */
  // TODO: Delete this it is redundant
  public async initialize(): Promise<void> {
    if (this.initialized) return;

    try {
      await this.contractClient.initialize();
      this.initialized = true;
    } catch (error) {
      throw new SDKError(
        `Failed to initialize SDK: ${error}`,
        "SDK_INITIALIZATION_FAILED"
      );
    }
  }

  /**
   * Encrypt a number using the configured protocol
   * @param data - The number to encrypt
   * @param publicKey - The public key to use for encryption
   * @returns The encrypted number
   */
  public async encryptNumber(
    data: bigint,
    publicKey: Uint8Array
  ): Promise<Uint8Array> {
    await initializeWasm();
    switch (this.protocol) {
      case FheProtocol.BFV:
        return bfv_encrypt_number(
          data,
          publicKey,
          this.protocolParams.degree,
          this.protocolParams.plaintextModulus,
          this.protocolParams.moduli
        );
      default:
        throw new Error("Protocol not supported");
    }
  }

  /**
   * Encrypt a number using the configured protocol and generate a zk-SNARK proof using Greco
   * @param data - The number to encrypt
   * @param publicKey - The public key to use for encryption
   * @param circuit - The circuit to use for proof generation
   * @returns The encrypted number and the proof
   */
  public async encryptNumberAndGenProof(
    data: bigint,
    publicKey: Uint8Array,
    circuit: CompiledCircuit
  ): Promise<VerifiableEncryptionResult> {
    await initializeWasm();
    switch (this.protocol) {
      case FheProtocol.BFV:
        const [encryptedVote, circuitInputs] = bfv_verifiable_encrypt_number(
          data,
          publicKey,
          this.protocolParams.degree,
          this.protocolParams.plaintextModulus,
          this.protocolParams.moduli
        );

        const inputs = JSON.parse(circuitInputs) as CircuitInputs;
        // inputs.params = defaultParams;
        const proof = await generateProof(inputs, circuit);

        return {
          encryptedVote,
          proof,
        };
      default:
        throw new Error("Protocol not supported");
    }
  }

  /**
   * Request a new E3 computation
   */
  public async requestE3(params: {
    filter: `0x${string}`;
    threshold: [number, number];
    startWindow: [bigint, bigint];
    duration: bigint;
    e3Program: `0x${string}`;
    e3ProgramParams: `0x${string}`;
    computeProviderParams: `0x${string}`;
<<<<<<< HEAD
=======
    customParams?: `0x${string}`;
    value?: bigint;
>>>>>>> 5e7ca1c8
    gasLimit?: bigint;
  }): Promise<Hash> {
    console.log(">>> REQUEST");

    if (!this.initialized) {
      await this.initialize();
    }

    return this.contractClient.requestE3(
      params.filter,
      params.threshold,
      params.startWindow,
      params.duration,
      params.e3Program,
      params.e3ProgramParams,
      params.computeProviderParams,
<<<<<<< HEAD
=======
      params.customParams,
      params.value,
>>>>>>> 5e7ca1c8
      params.gasLimit
    );
  }

  /**
   * Get the public key for an E3 computation
   * @param e3Id - The ID of the E3 computation
   * @returns The public key
   */
  public async getE3PublicKey(e3Id: bigint): Promise<`0x${string}`> {
    if (!this.initialized) {
      await this.initialize();
    }

    return this.contractClient.getE3PublicKey(e3Id);
  }

  /**
   * Activate an E3 computation
   */
  public async activateE3(
    e3Id: bigint,
    publicKey: `0x${string}`,
    gasLimit?: bigint
  ): Promise<Hash> {
    if (!this.initialized) {
      await this.initialize();
    }

    return this.contractClient.activateE3(e3Id, publicKey, gasLimit);
  }

  /**
   * Publish input for an E3 computation
   */
  public async publishInput(
    e3Id: bigint,
    data: `0x${string}`,
    gasLimit?: bigint
  ): Promise<Hash> {
    if (!this.initialized) {
      await this.initialize();
    }

    return this.contractClient.publishInput(e3Id, data, gasLimit);
  }

  /**
   * Publish ciphertext output for an E3 computation
   */
  public async publishCiphertextOutput(
    e3Id: bigint,
    ciphertextOutput: `0x${string}`,
    proof: `0x${string}`,
    gasLimit?: bigint
  ): Promise<Hash> {
    if (!this.initialized) {
      await this.initialize();
    }

    return this.contractClient.publishCiphertextOutput(
      e3Id,
      ciphertextOutput,
      proof,
      gasLimit
    );
  }

  /**
   * Get E3 information
   */
  public async getE3(e3Id: bigint): Promise<E3> {
    if (!this.initialized) {
      await this.initialize();
    }

    return this.contractClient.getE3(e3Id);
  }

  /**
   * Unified Event Listening - Listen to any Enclave or Registry event
   */
  public onEnclaveEvent<T extends AllEventTypes>(
    eventType: T,
    callback: EventCallback<T>
  ): void {
    // Determine which contract to listen to based on event type
    const isEnclaveEvent = Object.values(EnclaveEventType).includes(
      eventType as EnclaveEventType
    );
    const contractAddress = isEnclaveEvent
      ? this.config.contracts.enclave
      : this.config.contracts.ciphernodeRegistry;
    const abi = isEnclaveEvent
      ? Enclave__factory.abi
      : CiphernodeRegistryOwnable__factory.abi;

    void this.eventListener.watchContractEvent(
      contractAddress,
      eventType,
      abi,
      callback
    );
  }

  /**
   * Remove event listener
   */
  public off<T extends AllEventTypes>(
    eventType: T,
    callback: EventCallback<T>
  ): void {
    this.eventListener.off(eventType, callback);
  }

  /**
   * Handle an event only once
   */
  public once<T extends AllEventTypes>(
    type: T,
    callback: EventCallback<T>
  ): void {
    const handler: EventCallback<T> = (event) => {
      this.off(type, handler);
      const prom = callback(event);
      if (prom) {
        prom.catch((e) => console.log(e));
      }
    };
    this.onEnclaveEvent(type, handler);
  }

  /**
   * Get historical events
   */
  public async getHistoricalEvents(
    eventType: AllEventTypes,
    fromBlock?: bigint,
    toBlock?: bigint
  ): Promise<Log[]> {
    const isEnclaveEvent = Object.values(EnclaveEventType).includes(
      eventType as EnclaveEventType
    );
    const contractAddress = isEnclaveEvent
      ? this.config.contracts.enclave
      : this.config.contracts.ciphernodeRegistry;
    const abi = isEnclaveEvent
      ? Enclave__factory.abi
      : CiphernodeRegistryOwnable__factory.abi;

    return this.eventListener.getHistoricalEvents(
      contractAddress,
      eventType,
      abi,
      fromBlock,
      toBlock
    );
  }

  /**
   * Start polling for events
   */
  public async startEventPolling(): Promise<void> {
    void this.eventListener.startPolling();
  }

  /**
   * Stop polling for events
   */
  public stopEventPolling(): void {
    this.eventListener.stopPolling();
  }

  /**
   * Utility methods
   */

  /**
   * Estimate gas for a transaction
   */
  public async estimateGas(
    functionName: string,
    args: readonly unknown[],
    contractAddress: `0x${string}`,
    abi: Abi,
    value?: bigint
  ): Promise<bigint> {
    return this.contractClient.estimateGas(
      functionName,
      args,
      contractAddress,
      abi,
      value
    );
  }

  /**
   * Wait for transaction confirmation
   */
  public async waitForTransaction(hash: Hash): Promise<unknown> {
    return this.contractClient.waitForTransaction(hash);
  }

  /**
   * Clean up resources
   */
  public cleanup(): void {
    this.eventListener.cleanup();
  }

  /**
   * Update SDK configuration
   */
  // TODO: We should delete this as we don't want a stateful client.
  public updateConfig(newConfig: Partial<SDKConfig>): void {
    if (newConfig.publicClient) {
      this.config.publicClient = newConfig.publicClient;
      this.eventListener = new EventListener(newConfig.publicClient);
    }

    if (newConfig.walletClient) {
      this.config.walletClient = newConfig.walletClient;
    }

    if (newConfig.contracts) {
      this.config.contracts = {
        ...this.config.contracts,
        ...newConfig.contracts,
      };
    }

    if (newConfig.chainId) {
      this.config.chainId = newConfig.chainId;
    }

    this.contractClient = new ContractClient(
      this.config.publicClient,
      this.config.walletClient,
      this.config.contracts
    );

    this.initialized = false;
  }

  public static create(options: {
    rpcUrl: string;
    contracts: {
      enclave: `0x${string}`;
      ciphernodeRegistry: `0x${string}`;
    };
    privateKey?: `0x${string}`;
    chainId: keyof typeof EnclaveSDK.chains;
    protocol: FheProtocol;
    protocolParams?: ProtocolParams;
  }): EnclaveSDK {
    const chain = EnclaveSDK.chains[options.chainId];

    const isWebSocket =
      options.rpcUrl.startsWith("ws://") || options.rpcUrl.startsWith("wss://");
    const transport = isWebSocket
      ? webSocket(options.rpcUrl, {
          keepAlive: { interval: 30_000 },
          reconnect: { attempts: 5, delay: 2_000 },
        })
      : http(options.rpcUrl);
    const publicClient = createPublicClient({
      chain,
      transport,
    }) as SDKConfig["publicClient"];
    let walletClient: WalletClient | undefined = undefined;
    if (options.privateKey) {
      const account = privateKeyToAccount(options.privateKey);
      walletClient = createWalletClient({
        account,
        chain,
        transport,
      });
    }

    return new EnclaveSDK({
      publicClient,
      walletClient,
      contracts: options.contracts,
      chainId: options.chainId,
      protocol: options.protocol,
      protocolParams: options.protocolParams,
    });
  }
}<|MERGE_RESOLUTION|>--- conflicted
+++ resolved
@@ -184,11 +184,7 @@
     e3Program: `0x${string}`;
     e3ProgramParams: `0x${string}`;
     computeProviderParams: `0x${string}`;
-<<<<<<< HEAD
-=======
     customParams?: `0x${string}`;
-    value?: bigint;
->>>>>>> 5e7ca1c8
     gasLimit?: bigint;
   }): Promise<Hash> {
     console.log(">>> REQUEST");
@@ -205,11 +201,7 @@
       params.e3Program,
       params.e3ProgramParams,
       params.computeProviderParams,
-<<<<<<< HEAD
-=======
-      params.customParams,
       params.value,
->>>>>>> 5e7ca1c8
       params.gasLimit
     );
   }
