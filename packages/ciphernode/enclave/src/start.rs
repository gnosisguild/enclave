use crate::owo;
use anyhow::{anyhow, Result};
use config::AppConfig;
use enclave_core::{listen_for_shutdown, start};
use tracing::{info, instrument};

#[instrument(name = "app", skip_all)]
pub async fn execute(config: AppConfig) -> Result<()> {
    owo();
    let Some(address) = config.address() else {
        return Err(anyhow!("You must provide an address"));
    };

    let (bus, handle, peer_id) = start::execute(config, address).await?;
    info!("LAUNCHING CIPHERNODE: ({}/{})", address, peer_id);
<<<<<<< HEAD

    tokio::spawn(listen_for_shutdown(bus.into(), handle));

    std::future::pending::<()>().await;

    // TODO: The following never runs after graceful shutdown but should this should be
    // investigated. Expect it has to do with Websocket connections not being correctly terminated
    // within alloy.
    info!("Process has shutdown!");

=======
    tokio::spawn(listen_for_shutdown(bus.into(), handle)).await?;
>>>>>>> f6ea29b0
    Ok(())
}<|MERGE_RESOLUTION|>--- conflicted
+++ resolved
@@ -13,19 +13,7 @@
 
     let (bus, handle, peer_id) = start::execute(config, address).await?;
     info!("LAUNCHING CIPHERNODE: ({}/{})", address, peer_id);
-<<<<<<< HEAD
 
-    tokio::spawn(listen_for_shutdown(bus.into(), handle));
-
-    std::future::pending::<()>().await;
-
-    // TODO: The following never runs after graceful shutdown but should this should be
-    // investigated. Expect it has to do with Websocket connections not being correctly terminated
-    // within alloy.
-    info!("Process has shutdown!");
-
-=======
     tokio::spawn(listen_for_shutdown(bus.into(), handle)).await?;
->>>>>>> f6ea29b0
     Ok(())
 }