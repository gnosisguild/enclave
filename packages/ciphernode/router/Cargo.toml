--- conflicted
+++ resolved
@@ -12,10 +12,7 @@
 keyshare = { path = "../keyshare" }
 aggregator = { path = "../aggregator" }
 anyhow = { workspace = true }
-<<<<<<< HEAD
 serde = { workspace = true }
 bincode = { workspace = true }
 async-trait = { workspace = true }
-=======
-tracing = { workspace = true }
->>>>>>> ecfd738e
+tracing = { workspace = true }