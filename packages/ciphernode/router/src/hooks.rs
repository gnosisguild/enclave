--- conflicted
+++ resolved
@@ -1,31 +1,19 @@
 use crate::{E3Feature, E3RequestContext, E3RequestContextSnapshot};
 use actix::{Actor, Addr};
-<<<<<<< HEAD
 use aggregator::{
     PlaintextAggregator, PlaintextAggregatorParams, PlaintextAggregatorState, PublicKeyAggregator,
     PublicKeyAggregatorParams, PublicKeyAggregatorState,
 };
-use anyhow::Result;
+use anyhow::{anyhow, Result};
 use async_trait::async_trait;
 use data::{FromSnapshotWithParams, Snapshot, WithPrefix};
-use enclave_core::{E3Requested, EnclaveEvent, EventBus};
-=======
-use aggregator::{PlaintextAggregator, PublicKeyAggregator};
-use anyhow::anyhow;
-use data::Data;
 use enclave_core::{BusError, E3Requested, EnclaveErrorType, EnclaveEvent, EventBus};
->>>>>>> ecfd738e
 use fhe::{Fhe, SharedRng};
 use keyshare::{Keyshare, KeyshareParams};
 use sortition::Sortition;
 use std::sync::Arc;
-<<<<<<< HEAD
 
 /// TODO: move these to each package with access on MyStruct::launcher()
-=======
-pub struct LazyFhe;
->>>>>>> ecfd738e
-
 pub struct FheFeature {
     rng: SharedRng,
 }
@@ -36,7 +24,6 @@
     }
 }
 
-<<<<<<< HEAD
 #[async_trait]
 impl E3Feature for FheFeature {
     fn on_event(&self, ctx: &mut crate::E3RequestContext, evt: &EnclaveEvent) {
@@ -104,6 +91,7 @@
         };
 
         let Some(fhe) = ctx.get_fhe() else {
+            self.bus.err(EnclaveErrorType::KeyGeneration, anyhow!("Could not create Keyshare because the fhe instance it depends on was not set on the context."));
             return;
         };
 
@@ -180,9 +168,13 @@
             return;
         };
         let Some(fhe) = ctx.get_fhe() else {
+            self.   bus.err(EnclaveErrorType::PlaintextAggregation, anyhow!("Could not create PlaintextAggregator because the fhe instance it depends on was not set on the context."));
+
             return;
         };
         let Some(ref meta) = ctx.get_meta() else {
+            self. bus.err(EnclaveErrorType::PlaintextAggregation, anyhow!("Could not create PlaintextAggregator because the meta instance it depends on was not set on the context."));
+
             return;
         };
 
@@ -201,87 +193,6 @@
                     src_chain_id: meta.src_chain_id,
                 },
                 PlaintextAggregatorState::init(
-=======
-pub struct LazyKeyshare;
-impl LazyKeyshare {
-    pub fn create(bus: Addr<EventBus>, data: Addr<Data>, address: &str) -> EventHook {
-        let address = address.to_string();
-        Box::new(move |ctx, evt| {
-            // Save Ciphernode on CiphernodeSelected
-            let EnclaveEvent::CiphernodeSelected { .. } = evt else {
-                return;
-            };
-
-            let Some(ref fhe) = ctx.fhe else {
-                bus.err(EnclaveErrorType::KeyGeneration, anyhow!("Could not create Keyshare because the fhe instance it depends on was not set on the context."));
-                return;
-            };
-
-            ctx.keyshare =
-                Some(Keyshare::new(bus.clone(), data.clone(), fhe.clone(), &address).start())
-        })
-    }
-}
-
-pub struct LazyPlaintextAggregator;
-impl LazyPlaintextAggregator {
-    pub fn create(bus: Addr<EventBus>, sortition: Addr<Sortition>) -> EventHook {
-        Box::new(move |ctx, evt| {
-            // Save plaintext aggregator
-            let EnclaveEvent::CiphertextOutputPublished { data, .. } = evt else {
-                return;
-            };
-            let Some(ref fhe) = ctx.fhe else {
-                bus.err(EnclaveErrorType::PlaintextAggregation, anyhow!("Could not create PlaintextAggregator because the fhe instance it depends on was not set on the context."));
-                return;
-            };
-            let Some(ref meta) = ctx.meta else {
-                bus.err(EnclaveErrorType::PlaintextAggregation, anyhow!("Could not create PlaintextAggregator because the meta instance it depends on was not set on the context."));
-                return;
-            };
-
-            ctx.plaintext = Some(
-                PlaintextAggregator::new(
-                    fhe.clone(),
-                    bus.clone(),
-                    sortition.clone(),
-                    data.e3_id,
-                    meta.threshold_m,
-                    meta.seed,
-                    data.ciphertext_output,
-                    meta.src_chain_id,
-                )
-                .start(),
-            );
-        })
-    }
-}
-
-pub struct LazyPublicKeyAggregator;
-impl LazyPublicKeyAggregator {
-    pub fn create(bus: Addr<EventBus>, sortition: Addr<Sortition>) -> EventHook {
-        Box::new(move |ctx, evt| {
-            // Saving the publickey aggregator with deps on E3Requested
-            let EnclaveEvent::E3Requested { data, .. } = evt else {
-                return;
-            };
-
-            let Some(ref fhe) = ctx.fhe else {
-                bus.err(EnclaveErrorType::PublickeyAggregation, anyhow!("Could not create PublicKeyAggregator because the fhe instance it depends on was not set on the context."));
-                return;
-            };
-            let Some(ref meta) = ctx.meta else {
-                bus.err(EnclaveErrorType::PublickeyAggregation, anyhow!("Could not create PublicKeyAggregator because the meta instance it depends on was not set on the context."));
-                return;
-            };
-
-            ctx.publickey = Some(
-                PublicKeyAggregator::new(
-                    fhe.clone(),
-                    bus.clone(),
-                    sortition.clone(),
-                    data.e3_id,
->>>>>>> ecfd738e
                     meta.threshold_m,
                     meta.seed,
                     data.ciphertext_output.clone(),
@@ -328,7 +239,7 @@
         )
         .await?
         .start();
-        
+
         // send to context
         ctx.set_plaintext(value);
 
@@ -356,11 +267,11 @@
         };
 
         let Some(fhe) = ctx.get_fhe() else {
-            println!("fhe was not on ctx");
+            self.bus.err(EnclaveErrorType::PublickeyAggregation, anyhow!("Could not create PublicKeyAggregator because the fhe instance it depends on was not set on the context."));
             return;
         };
         let Some(ref meta) = ctx.get_meta() else {
-            println!("meta was not on ctx");
+            self.bus.err(EnclaveErrorType::PublickeyAggregation, anyhow!("Could not create PublicKeyAggregator because the meta instance it depends on was not set on the context."));
             return;
         };
 
@@ -388,7 +299,7 @@
         ctx: &mut E3RequestContext,
         snapshot: &E3RequestContextSnapshot,
     ) -> Result<()> {
-       // No ID on the snapshot -> bail
+        // No ID on the snapshot -> bail
         let Some(id) = snapshot.publickey.clone() else {
             return Ok(());
         };
@@ -420,7 +331,7 @@
         )
         .await?
         .start();
-        
+
         // send to context
         ctx.set_publickey(value);
 
