--- conflicted
+++ resolved
@@ -1,10 +1,5 @@
 use clap::{command, Parser};
-<<<<<<< HEAD
-use fhe::encode_bfv_parameters;
-use hex;
-=======
 use commons::bfv::{build_bfv_params_arc, encode_bfv_params};
->>>>>>> 22a27741
 use std::{error::Error, num::ParseIntError, process};
 
 fn parse_hex(arg: &str) -> Result<u64, ParseIntError> {
@@ -33,23 +28,12 @@
         process::exit(1);
     }
 
-<<<<<<< HEAD
-    println!(
-        "{}",
-        hex::encode(&encode_bfv_parameters(
-            args.degree,
-            args.plaintext_modulus,
-            args.moduli
-        ))
-    );
-=======
     let params = build_bfv_params_arc(args.degree as usize, args.plaintext_modulus, &args.moduli);
     let encoded = encode_bfv_params(&params);
 
     for byte in encoded {
         print!("{:02x}", byte);
     }
->>>>>>> 22a27741
 
     Ok(())
 }