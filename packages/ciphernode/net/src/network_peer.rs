<<<<<<< HEAD
use crate::{
    dialer::{DialPeers, DialerActor, SetNetworkPeer},
    events::{NetworkPeerCommand, NetworkPeerEvent},
    network_manager::NetworkManager,
};
use actix::prelude::*;
use anyhow::Result;
use dev::AsyncContext;
use futures::task::noop_waker_ref;
=======
use actix::prelude::*;
use anyhow::Result;
use async_std::net;
use events::EventBus;
>>>>>>> 5b16e296
use libp2p::{
    connection_limits::{self, ConnectionLimits},
    gossipsub::{self, IdentTopic, MessageId},
    identify::{self, Behaviour as IdentifyBehaviour},
    identity::Keypair,
    kad::{store::MemoryStore, Behaviour as KademliaBehaviour},
    mdns,
    swarm::{behaviour::toggle::Toggle, NetworkBehaviour, SwarmEvent},
    Swarm,
};
<<<<<<< HEAD
use std::{
    hash::{DefaultHasher, Hash, Hasher},
    io::Error,
    pin::Pin,
    sync::Arc,
    task::{Context as TaskContext, Poll},
    time::Duration,
};
use tracing::{debug, error, info, trace, warn};

// Actor Messages
#[derive(Message)]
#[rtype(result = "Result<()>")]
pub struct SetNetworkManager(pub Recipient<NetworkPeerEvent>);

#[derive(Message)]
#[rtype(result = "Result<()>")]
pub struct StartNetwork;

#[derive(Message)]
#[rtype(result = "Result<()>")]
pub struct SubscribeTopic(pub String);

#[derive(Message)]
#[rtype(result = "Result<()>")]
pub struct AddPeers(pub Vec<String>);
=======
use std::hash::{Hash, Hasher};
use std::sync::Arc;
use std::{hash::DefaultHasher, io::Error, time::Duration};
use tokio::{select, sync::mpsc};
use tracing::{debug, info, trace, warn};

use crate::events::NetworkPeerCommand;
use crate::events::NetworkPeerEvent;
>>>>>>> 5b16e296

#[derive(NetworkBehaviour)]
pub struct NodeBehaviour {
    pub gossipsub: gossipsub::Behaviour,
    pub kademlia: KademliaBehaviour<MemoryStore>,
    pub connection_limits: connection_limits::Behaviour,
    pub mdns: Toggle<mdns::tokio::Behaviour>,
    pub identify: IdentifyBehaviour,
}

pub struct NetworkPeer {
    swarm: Swarm<NodeBehaviour>,
<<<<<<< HEAD
    peers: Vec<String>,
    quic_port: Option<u16>,
    dialer: Option<Addr<DialerActor>>,
    mgr: Option<Recipient<NetworkPeerEvent>>,
=======
    net_bus: Addr<EventBus<NetworkPeerEvent>>,
    cmd_rx: mpsc::Receiver<NetworkPeerCommand>,
>>>>>>> 5b16e296
}

impl NetworkPeer {
    pub fn new(
        id: &Keypair,
<<<<<<< HEAD
        initial_peers: Vec<String>,
        quic_port: Option<u16>,
        enable_mdns: bool,
    ) -> Self {
=======
        enable_mdns: bool,
        net_bus: Addr<EventBus<NetworkPeerEvent>>,
        cmd_rx: mpsc::Receiver<NetworkPeerCommand>,
    ) -> Result<Self> {
>>>>>>> 5b16e296
        let swarm = libp2p::SwarmBuilder::with_existing_identity(id.clone())
            .with_tokio()
            .with_quic()
            .with_behaviour(|key| create_mdns_kad_behaviour(enable_mdns, key))
            .unwrap()
            .build();

<<<<<<< HEAD
        let dialer = DialerActor::new();

        Self {
            swarm,
            peers: initial_peers,
            quic_port,
            mgr: None,
            dialer: Some(dialer),
        }
    }

    pub fn setup(
        id: &Keypair,
        initial_peers: Vec<String>,
        quic_port: Option<u16>,
        enable_mdns: bool,
    ) -> Addr<Self> {
        let peer = Self::new(id, initial_peers, quic_port, enable_mdns).start();
        peer
    }

    fn begin_swarm_polling(&mut self, ctx: &mut Context<Self>) {
        ctx.run_interval(Duration::from_millis(50), |actor, _ctx| {
            let mut pinned = Pin::new(&mut actor.swarm);
            let waker = noop_waker_ref();
            let mut async_ctx = TaskContext::from_waker(waker);
            let mut events = Vec::new();
            loop {
                match pinned.as_mut().poll_next(&mut async_ctx) {
                    Poll::Ready(Some(event)) => events.push(event),
                    Poll::Ready(None) => {
                        break;
                    }
                    Poll::Pending => {
                        break;
                    }
                }
            }
            for evt in events {
                if let Err(e) = actor.handle_swarm_event(evt) {
                    error!("Error handling swarm event: {}", e);
                }
            }
        });
    }

    fn handle_swarm_event(&mut self, event: SwarmEvent<NodeBehaviourEvent>) -> Result<()> {
        if let Some(mgr) = &mut self.mgr {
            match event {
                SwarmEvent::ConnectionEstablished {
                    peer_id,
                    endpoint,
                    connection_id,
                    ..
                } => {
                    info!("Connected to {peer_id}");
                    let remote_addr = endpoint.get_remote_address().clone();
                    self.swarm
                        .behaviour_mut()
                        .kademlia
                        .add_address(&peer_id, remote_addr.clone());

                    info!("Added address to kademlia {}", remote_addr);
                    self.swarm
                        .behaviour_mut()
                        .gossipsub
                        .add_explicit_peer(&peer_id);
                    info!("Added peer to gossipsub {}", remote_addr);
                    mgr.do_send(NetworkPeerEvent::ConnectionEstablished { connection_id });
                    if let Some(dialer) = &mut self.dialer {
                        dialer.do_send(NetworkPeerEvent::ConnectionEstablished { connection_id });
                    }
                }

                SwarmEvent::OutgoingConnectionError {
                    peer_id,
                    error,
                    connection_id,
                } => {
                    info!("Failed to dial {peer_id:?}: {error}");
                    if let Some(dialer) = &mut self.dialer {
                        dialer.do_send(NetworkPeerEvent::OutgoingConnectionError {
                            connection_id,
                            error: Arc::new(error),
                        });
                    }
                }

                SwarmEvent::IncomingConnectionError { error, .. } => {
                    warn!("{:#}", anyhow::Error::from(error))
                }

                SwarmEvent::Behaviour(NodeBehaviourEvent::Kademlia(e)) => {
                    debug!("Kademlia event: {:?}", e);
                }

                SwarmEvent::Behaviour(NodeBehaviourEvent::Mdns(mdns::Event::Discovered(list))) => {
                    for (peer_id, _multiaddr) in list {
                        trace!("mDNS discovered a new peer: {peer_id}");
                        self.swarm
                            .behaviour_mut()
                            .gossipsub
                            .add_explicit_peer(&peer_id);
                    }
                }

                SwarmEvent::Behaviour(NodeBehaviourEvent::Mdns(mdns::Event::Expired(list))) => {
                    for (peer_id, _multiaddr) in list {
                        trace!("mDNS discover peer has expired: {peer_id}");
                        self.swarm
                            .behaviour_mut()
                            .gossipsub
                            .remove_explicit_peer(&peer_id);
                    }
                }

                SwarmEvent::Behaviour(NodeBehaviourEvent::Gossipsub(
                    gossipsub::Event::Message {
                        propagation_source: peer_id,
                        message_id: id,
                        message,
                    },
                )) => {
                    info!("Got message with id: {id} from peer: {peer_id}",);
                    mgr.do_send(NetworkPeerEvent::GossipData(message.data));
                }

                SwarmEvent::NewListenAddr { address, .. } => {
                    info!("Local node is listening on {address}");
                }
                _ => {}
            };
        }
        Ok(())
    }
}

impl Actor for NetworkPeer {
    type Context = Context<Self>;
}

impl Handler<StartNetwork> for NetworkPeer {
    type Result = Result<()>;

    fn handle(&mut self, _: StartNetwork, ctx: &mut Self::Context) -> Self::Result {
        let addr = match self.quic_port {
            Some(port) => format!("/ip4/0.0.0.0/udp/{}/quic-v1", port),
            None => "/ip4/0.0.0.0/udp/0/quic-v1".to_string(),
        };

        info!("Requesting node.listen_on('{}') ", addr);
        match self.swarm.listen_on(addr.parse().unwrap()) {
            Ok(i) => {
                info!("Started Listening with ID {}", i);
            }
            Err(e) => {
                error!("Error listening on {}: {}", addr, e);
                return Err(anyhow::anyhow!("Error listening on {}: {}", addr, e));
            }
        }

        if let Some(dialer) = &mut self.dialer {
            let dialer_clone = dialer.clone();
            let peers = self.peers.clone();
            let address = ctx.address();

            ctx.spawn(
                async move {
                    if let Err(e) = dialer_clone.send(SetNetworkPeer(address)).await {
                        error!("Error setting network peer: {}", e);
                        return;
                    }
                    if !peers.is_empty() {
                        dialer_clone.do_send(DialPeers(peers));
                    }
                }
                .into_actor(self),
            );

            self.begin_swarm_polling(ctx);
        }
        Ok(())
    }
}

impl Handler<SetNetworkManager> for NetworkPeer {
    type Result = Result<()>;

    fn handle(&mut self, msg: SetNetworkManager, _: &mut Self::Context) -> Self::Result {
        self.mgr = Some(msg.0);
        Ok(())
    }
}

impl Handler<SubscribeTopic> for NetworkPeer {
    type Result = Result<()>;

    fn handle(&mut self, msg: SubscribeTopic, _: &mut Self::Context) -> Self::Result {
        self.swarm
            .behaviour_mut()
            .gossipsub
            .subscribe(&IdentTopic::new(msg.0))?;
        Ok(())
    }
}

impl Handler<AddPeers> for NetworkPeer {
    type Result = Result<()>;

    fn handle(&mut self, msg: AddPeers, _: &mut Self::Context) -> Self::Result {
        // Store new peers
        self.peers.extend(msg.0.clone());

        // Attempt to dial them immediately
        if let Some(dialer) = &mut self.dialer {
            dialer.do_send(DialPeers(msg.0));
        }
        Ok(())
    }
}

impl Handler<NetworkPeerCommand> for NetworkPeer {
    type Result = ();

    fn handle(&mut self, msg: NetworkPeerCommand, _: &mut Self::Context) {
        match msg {
            NetworkPeerCommand::Dial(opts) => {
                let conn_id = opts.connection_id();
                info!("Dialing {:?}", conn_id);
                match self.swarm.dial(opts) {
                    Ok(_) => {
                        info!("Successfully dialed {:?}", conn_id);
                    }
                    Err(error) => {
                        info!("Dialing error! {}", error);
                        if let Some(dialer) = &mut self.dialer {
                            dialer.do_send(NetworkPeerEvent::DialError {
                                error: Arc::new(error),
                                connection_id: conn_id,
                            });
                        }
                    }
                }
            }
            NetworkPeerCommand::GossipPublish {
                topic,
                data,
                correlation_id,
            } => {
                let gossipsub = &mut self.swarm.behaviour_mut().gossipsub;
                if let Some(mgr) = &mut self.mgr {
                    match gossipsub.publish(IdentTopic::new(topic), data) {
                        Ok(message_id) => {
                            mgr.do_send(NetworkPeerEvent::GossipPublished {
                                correlation_id: correlation_id,
                                message_id,
                            });
                        }
                        Err(e) => {
                            warn!(error=?e, "Could not publish to swarm");
                            if let Some(mgr) = &mut self.mgr {
                                mgr.do_send(NetworkPeerEvent::GossipPublishError {
                                    correlation_id: correlation_id,
                                    error: Arc::new(e),
                                });
                            }
                        }
                    }
=======
        Ok(Self { swarm, net_bus, cmd_rx })
    }

    pub fn listen_on(&mut self, port: u16) -> Result<()> {
        self.swarm.listen_on(format!("/ip4/0.0.0.0/udp/{}/quic-v1", port).parse()?)?;
        Ok(())
    }

    pub fn subscribe(&mut self, topic: &gossipsub::IdentTopic) -> Result<()> {
        self.swarm.behaviour_mut().gossipsub.subscribe(topic)?;
        Ok(())
    }

    fn process_command(
        &mut self,
        command: NetworkPeerCommand,
    ) {
        match command {
            NetworkPeerCommand::GossipPublish {
                data,
                topic,
                correlation_id,
            } => {
                let gossipsub_behaviour = &mut self.swarm.behaviour_mut().gossipsub;
                match gossipsub_behaviour.publish(gossipsub::IdentTopic::new(topic), data) {
                    Ok(message_id) => {
                        self.net_bus.do_send(NetworkPeerEvent::GossipPublished {
                            correlation_id,
                            message_id,
                        });
                    }
                    Err(e) => {
                        warn!(error=?e, "Could not publish to swarm. Retrying...");
                        self.net_bus.do_send(NetworkPeerEvent::GossipPublishError {
                            correlation_id,
                            error: Arc::new(e),
                        });
                    }
                }
            }
            NetworkPeerCommand::Dial(multi) => {
                info!("DIAL: {:?}", multi);
                let connection_id = multi.connection_id();
                match self.swarm.dial(multi) {
                    Ok(v) => {
                        info!("Dial returned {:?}", v);
                    }
                    Err(error) => {
                        info!("Dialing error! {}", error);
                        self.net_bus.do_send(NetworkPeerEvent::DialError {
                            connection_id,
                            error: error.into(),
                        });
                    }
                }
            }
        }
    }

    pub async fn start(&mut self) -> Result<()> {
        loop {
            select! {
                cmd = self.cmd_rx.recv() => {
                    if let Some(cmd) = cmd {
                        self.process_command(cmd);
                    }
                }
                event = self.swarm.select_next_some() => {
                    process_swarm_event(&mut self.swarm, &self.net_bus, event).await?
>>>>>>> 5b16e296
                }
            }
        }
    }
}

fn create_mdns_kad_behaviour(
    enable_mdns: bool,
    key: &Keypair,
) -> std::result::Result<NodeBehaviour, Box<dyn std::error::Error + Send + Sync + 'static>> {
    let connection_limits = connection_limits::Behaviour::new(ConnectionLimits::default());
    let identify_config = IdentifyBehaviour::new(
        identify::Config::new("/kad/0.1.0".into(), key.public())
            .with_interval(Duration::from_secs(60)),
    );

    let message_id_fn = |message: &gossipsub::Message| {
        let mut s = DefaultHasher::new();
        message.data.hash(&mut s);
        MessageId::from(s.finish().to_string())
    };

    let gossipsub_config = gossipsub::ConfigBuilder::default()
        .heartbeat_interval(Duration::from_secs(10))
        .validation_mode(gossipsub::ValidationMode::Strict)
        .message_id_fn(message_id_fn)
        .build()
        .map_err(|msg| Error::new(std::io::ErrorKind::Other, msg))?;

    let gossipsub = gossipsub::Behaviour::new(
        gossipsub::MessageAuthenticity::Signed(key.clone()),
        gossipsub_config,
    )?;

    let mdns = if enable_mdns {
        Toggle::from(Some(mdns::tokio::Behaviour::new(
            mdns::Config::default(),
            key.public().to_peer_id(),
        )?))
    } else {
        Toggle::from(None)
    };

    Ok(NodeBehaviour {
        gossipsub,
        kademlia: KademliaBehaviour::new(
            key.public().to_peer_id(),
            MemoryStore::new(key.public().to_peer_id()),
        ),
        mdns,
        connection_limits,
        identify: identify_config,
    })
<<<<<<< HEAD
=======
}

/// Process all swarm events
async fn process_swarm_event(
    swarm: &mut Swarm<NodeBehaviour>,
    net_bus: &Addr<EventBus<NetworkPeerEvent>>,
    event: SwarmEvent<NodeBehaviourEvent>,
) -> Result<()> {
    match event {
        SwarmEvent::ConnectionEstablished {
            peer_id,
            endpoint,
            connection_id,
            ..
        } => {
            info!("Connected to {peer_id}");
            let remote_addr = endpoint.get_remote_address().clone();
            swarm
                .behaviour_mut()
                .kademlia
                .add_address(&peer_id, remote_addr.clone());

            info!("Added address to kademlia {}", remote_addr);
            swarm.behaviour_mut().gossipsub.add_explicit_peer(&peer_id);
            info!("Added peer to gossipsub {}", remote_addr);
            net_bus.do_send(NetworkPeerEvent::ConnectionEstablished { connection_id });
        }

        SwarmEvent::OutgoingConnectionError {
            peer_id,
            error,
            connection_id,
        } => {
            info!("Failed to dial {peer_id:?}: {error}");
            net_bus.do_send(NetworkPeerEvent::OutgoingConnectionError {
                connection_id,
                error: Arc::new(error),
            });
        }

        SwarmEvent::IncomingConnectionError { error, .. } => {
            warn!("{:#}", anyhow::Error::from(error))
        }

        SwarmEvent::Behaviour(NodeBehaviourEvent::Kademlia(e)) => {
            debug!("Kademlia event: {:?}", e);
        }

        SwarmEvent::Behaviour(NodeBehaviourEvent::Mdns(mdns::Event::Discovered(list))) => {
            for (peer_id, _multiaddr) in list {
                trace!("mDNS discovered a new peer: {peer_id}");
                swarm.behaviour_mut().gossipsub.add_explicit_peer(&peer_id);
            }
        }

        SwarmEvent::Behaviour(NodeBehaviourEvent::Mdns(mdns::Event::Expired(list))) => {
            for (peer_id, _multiaddr) in list {
                trace!("mDNS discover peer has expired: {peer_id}");
                swarm
                    .behaviour_mut()
                    .gossipsub
                    .remove_explicit_peer(&peer_id);
            }
        }

        SwarmEvent::Behaviour(NodeBehaviourEvent::Gossipsub(gossipsub::Event::Message {
            propagation_source: peer_id,
            message_id: id,
            message,
        })) => {
            trace!("Got message with id: {id} from peer: {peer_id}",);
            net_bus.do_send(NetworkPeerEvent::GossipData(message.data));
        }
        SwarmEvent::NewListenAddr { address, .. } => {
            warn!("Local node is listening on {address}");
        }
        _ => {}
    };
    Ok(())
>>>>>>> 5b16e296
}<|MERGE_RESOLUTION|>--- conflicted
+++ resolved
@@ -1,19 +1,7 @@
-<<<<<<< HEAD
-use crate::{
-    dialer::{DialPeers, DialerActor, SetNetworkPeer},
-    events::{NetworkPeerCommand, NetworkPeerEvent},
-    network_manager::NetworkManager,
-};
-use actix::prelude::*;
-use anyhow::Result;
-use dev::AsyncContext;
-use futures::task::noop_waker_ref;
-=======
 use actix::prelude::*;
 use anyhow::Result;
 use async_std::net;
 use events::EventBus;
->>>>>>> 5b16e296
 use libp2p::{
     connection_limits::{self, ConnectionLimits},
     gossipsub::{self, IdentTopic, MessageId},
@@ -24,34 +12,6 @@
     swarm::{behaviour::toggle::Toggle, NetworkBehaviour, SwarmEvent},
     Swarm,
 };
-<<<<<<< HEAD
-use std::{
-    hash::{DefaultHasher, Hash, Hasher},
-    io::Error,
-    pin::Pin,
-    sync::Arc,
-    task::{Context as TaskContext, Poll},
-    time::Duration,
-};
-use tracing::{debug, error, info, trace, warn};
-
-// Actor Messages
-#[derive(Message)]
-#[rtype(result = "Result<()>")]
-pub struct SetNetworkManager(pub Recipient<NetworkPeerEvent>);
-
-#[derive(Message)]
-#[rtype(result = "Result<()>")]
-pub struct StartNetwork;
-
-#[derive(Message)]
-#[rtype(result = "Result<()>")]
-pub struct SubscribeTopic(pub String);
-
-#[derive(Message)]
-#[rtype(result = "Result<()>")]
-pub struct AddPeers(pub Vec<String>);
-=======
 use std::hash::{Hash, Hasher};
 use std::sync::Arc;
 use std::{hash::DefaultHasher, io::Error, time::Duration};
@@ -60,7 +20,6 @@
 
 use crate::events::NetworkPeerCommand;
 use crate::events::NetworkPeerEvent;
->>>>>>> 5b16e296
 
 #[derive(NetworkBehaviour)]
 pub struct NodeBehaviour {
@@ -73,31 +32,17 @@
 
 pub struct NetworkPeer {
     swarm: Swarm<NodeBehaviour>,
-<<<<<<< HEAD
-    peers: Vec<String>,
-    quic_port: Option<u16>,
-    dialer: Option<Addr<DialerActor>>,
-    mgr: Option<Recipient<NetworkPeerEvent>>,
-=======
     net_bus: Addr<EventBus<NetworkPeerEvent>>,
     cmd_rx: mpsc::Receiver<NetworkPeerCommand>,
->>>>>>> 5b16e296
 }
 
 impl NetworkPeer {
     pub fn new(
         id: &Keypair,
-<<<<<<< HEAD
-        initial_peers: Vec<String>,
-        quic_port: Option<u16>,
-        enable_mdns: bool,
-    ) -> Self {
-=======
         enable_mdns: bool,
         net_bus: Addr<EventBus<NetworkPeerEvent>>,
         cmd_rx: mpsc::Receiver<NetworkPeerCommand>,
     ) -> Result<Self> {
->>>>>>> 5b16e296
         let swarm = libp2p::SwarmBuilder::with_existing_identity(id.clone())
             .with_tokio()
             .with_quic()
@@ -105,276 +50,6 @@
             .unwrap()
             .build();
 
-<<<<<<< HEAD
-        let dialer = DialerActor::new();
-
-        Self {
-            swarm,
-            peers: initial_peers,
-            quic_port,
-            mgr: None,
-            dialer: Some(dialer),
-        }
-    }
-
-    pub fn setup(
-        id: &Keypair,
-        initial_peers: Vec<String>,
-        quic_port: Option<u16>,
-        enable_mdns: bool,
-    ) -> Addr<Self> {
-        let peer = Self::new(id, initial_peers, quic_port, enable_mdns).start();
-        peer
-    }
-
-    fn begin_swarm_polling(&mut self, ctx: &mut Context<Self>) {
-        ctx.run_interval(Duration::from_millis(50), |actor, _ctx| {
-            let mut pinned = Pin::new(&mut actor.swarm);
-            let waker = noop_waker_ref();
-            let mut async_ctx = TaskContext::from_waker(waker);
-            let mut events = Vec::new();
-            loop {
-                match pinned.as_mut().poll_next(&mut async_ctx) {
-                    Poll::Ready(Some(event)) => events.push(event),
-                    Poll::Ready(None) => {
-                        break;
-                    }
-                    Poll::Pending => {
-                        break;
-                    }
-                }
-            }
-            for evt in events {
-                if let Err(e) = actor.handle_swarm_event(evt) {
-                    error!("Error handling swarm event: {}", e);
-                }
-            }
-        });
-    }
-
-    fn handle_swarm_event(&mut self, event: SwarmEvent<NodeBehaviourEvent>) -> Result<()> {
-        if let Some(mgr) = &mut self.mgr {
-            match event {
-                SwarmEvent::ConnectionEstablished {
-                    peer_id,
-                    endpoint,
-                    connection_id,
-                    ..
-                } => {
-                    info!("Connected to {peer_id}");
-                    let remote_addr = endpoint.get_remote_address().clone();
-                    self.swarm
-                        .behaviour_mut()
-                        .kademlia
-                        .add_address(&peer_id, remote_addr.clone());
-
-                    info!("Added address to kademlia {}", remote_addr);
-                    self.swarm
-                        .behaviour_mut()
-                        .gossipsub
-                        .add_explicit_peer(&peer_id);
-                    info!("Added peer to gossipsub {}", remote_addr);
-                    mgr.do_send(NetworkPeerEvent::ConnectionEstablished { connection_id });
-                    if let Some(dialer) = &mut self.dialer {
-                        dialer.do_send(NetworkPeerEvent::ConnectionEstablished { connection_id });
-                    }
-                }
-
-                SwarmEvent::OutgoingConnectionError {
-                    peer_id,
-                    error,
-                    connection_id,
-                } => {
-                    info!("Failed to dial {peer_id:?}: {error}");
-                    if let Some(dialer) = &mut self.dialer {
-                        dialer.do_send(NetworkPeerEvent::OutgoingConnectionError {
-                            connection_id,
-                            error: Arc::new(error),
-                        });
-                    }
-                }
-
-                SwarmEvent::IncomingConnectionError { error, .. } => {
-                    warn!("{:#}", anyhow::Error::from(error))
-                }
-
-                SwarmEvent::Behaviour(NodeBehaviourEvent::Kademlia(e)) => {
-                    debug!("Kademlia event: {:?}", e);
-                }
-
-                SwarmEvent::Behaviour(NodeBehaviourEvent::Mdns(mdns::Event::Discovered(list))) => {
-                    for (peer_id, _multiaddr) in list {
-                        trace!("mDNS discovered a new peer: {peer_id}");
-                        self.swarm
-                            .behaviour_mut()
-                            .gossipsub
-                            .add_explicit_peer(&peer_id);
-                    }
-                }
-
-                SwarmEvent::Behaviour(NodeBehaviourEvent::Mdns(mdns::Event::Expired(list))) => {
-                    for (peer_id, _multiaddr) in list {
-                        trace!("mDNS discover peer has expired: {peer_id}");
-                        self.swarm
-                            .behaviour_mut()
-                            .gossipsub
-                            .remove_explicit_peer(&peer_id);
-                    }
-                }
-
-                SwarmEvent::Behaviour(NodeBehaviourEvent::Gossipsub(
-                    gossipsub::Event::Message {
-                        propagation_source: peer_id,
-                        message_id: id,
-                        message,
-                    },
-                )) => {
-                    info!("Got message with id: {id} from peer: {peer_id}",);
-                    mgr.do_send(NetworkPeerEvent::GossipData(message.data));
-                }
-
-                SwarmEvent::NewListenAddr { address, .. } => {
-                    info!("Local node is listening on {address}");
-                }
-                _ => {}
-            };
-        }
-        Ok(())
-    }
-}
-
-impl Actor for NetworkPeer {
-    type Context = Context<Self>;
-}
-
-impl Handler<StartNetwork> for NetworkPeer {
-    type Result = Result<()>;
-
-    fn handle(&mut self, _: StartNetwork, ctx: &mut Self::Context) -> Self::Result {
-        let addr = match self.quic_port {
-            Some(port) => format!("/ip4/0.0.0.0/udp/{}/quic-v1", port),
-            None => "/ip4/0.0.0.0/udp/0/quic-v1".to_string(),
-        };
-
-        info!("Requesting node.listen_on('{}') ", addr);
-        match self.swarm.listen_on(addr.parse().unwrap()) {
-            Ok(i) => {
-                info!("Started Listening with ID {}", i);
-            }
-            Err(e) => {
-                error!("Error listening on {}: {}", addr, e);
-                return Err(anyhow::anyhow!("Error listening on {}: {}", addr, e));
-            }
-        }
-
-        if let Some(dialer) = &mut self.dialer {
-            let dialer_clone = dialer.clone();
-            let peers = self.peers.clone();
-            let address = ctx.address();
-
-            ctx.spawn(
-                async move {
-                    if let Err(e) = dialer_clone.send(SetNetworkPeer(address)).await {
-                        error!("Error setting network peer: {}", e);
-                        return;
-                    }
-                    if !peers.is_empty() {
-                        dialer_clone.do_send(DialPeers(peers));
-                    }
-                }
-                .into_actor(self),
-            );
-
-            self.begin_swarm_polling(ctx);
-        }
-        Ok(())
-    }
-}
-
-impl Handler<SetNetworkManager> for NetworkPeer {
-    type Result = Result<()>;
-
-    fn handle(&mut self, msg: SetNetworkManager, _: &mut Self::Context) -> Self::Result {
-        self.mgr = Some(msg.0);
-        Ok(())
-    }
-}
-
-impl Handler<SubscribeTopic> for NetworkPeer {
-    type Result = Result<()>;
-
-    fn handle(&mut self, msg: SubscribeTopic, _: &mut Self::Context) -> Self::Result {
-        self.swarm
-            .behaviour_mut()
-            .gossipsub
-            .subscribe(&IdentTopic::new(msg.0))?;
-        Ok(())
-    }
-}
-
-impl Handler<AddPeers> for NetworkPeer {
-    type Result = Result<()>;
-
-    fn handle(&mut self, msg: AddPeers, _: &mut Self::Context) -> Self::Result {
-        // Store new peers
-        self.peers.extend(msg.0.clone());
-
-        // Attempt to dial them immediately
-        if let Some(dialer) = &mut self.dialer {
-            dialer.do_send(DialPeers(msg.0));
-        }
-        Ok(())
-    }
-}
-
-impl Handler<NetworkPeerCommand> for NetworkPeer {
-    type Result = ();
-
-    fn handle(&mut self, msg: NetworkPeerCommand, _: &mut Self::Context) {
-        match msg {
-            NetworkPeerCommand::Dial(opts) => {
-                let conn_id = opts.connection_id();
-                info!("Dialing {:?}", conn_id);
-                match self.swarm.dial(opts) {
-                    Ok(_) => {
-                        info!("Successfully dialed {:?}", conn_id);
-                    }
-                    Err(error) => {
-                        info!("Dialing error! {}", error);
-                        if let Some(dialer) = &mut self.dialer {
-                            dialer.do_send(NetworkPeerEvent::DialError {
-                                error: Arc::new(error),
-                                connection_id: conn_id,
-                            });
-                        }
-                    }
-                }
-            }
-            NetworkPeerCommand::GossipPublish {
-                topic,
-                data,
-                correlation_id,
-            } => {
-                let gossipsub = &mut self.swarm.behaviour_mut().gossipsub;
-                if let Some(mgr) = &mut self.mgr {
-                    match gossipsub.publish(IdentTopic::new(topic), data) {
-                        Ok(message_id) => {
-                            mgr.do_send(NetworkPeerEvent::GossipPublished {
-                                correlation_id: correlation_id,
-                                message_id,
-                            });
-                        }
-                        Err(e) => {
-                            warn!(error=?e, "Could not publish to swarm");
-                            if let Some(mgr) = &mut self.mgr {
-                                mgr.do_send(NetworkPeerEvent::GossipPublishError {
-                                    correlation_id: correlation_id,
-                                    error: Arc::new(e),
-                                });
-                            }
-                        }
-                    }
-=======
         Ok(Self { swarm, net_bus, cmd_rx })
     }
 
@@ -444,13 +119,13 @@
                 }
                 event = self.swarm.select_next_some() => {
                     process_swarm_event(&mut self.swarm, &self.net_bus, event).await?
->>>>>>> 5b16e296
-                }
-            }
-        }
-    }
-}
-
+                }
+            }
+        }
+    }
+}
+
+/// Create the libp2p behaviour
 fn create_mdns_kad_behaviour(
     enable_mdns: bool,
     key: &Keypair,
@@ -498,8 +173,6 @@
         connection_limits,
         identify: identify_config,
     })
-<<<<<<< HEAD
-=======
 }
 
 /// Process all swarm events
@@ -579,5 +252,4 @@
         _ => {}
     };
     Ok(())
->>>>>>> 5b16e296
 }