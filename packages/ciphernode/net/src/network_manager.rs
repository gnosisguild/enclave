<<<<<<< HEAD
use crate::{
    correlation_id::CorrelationId,
    events::{NetworkPeerCommand, NetworkPeerEvent},
    network_peer::{NetworkPeer, SetNetworkManager, SubscribeTopic, StartNetwork},
};
=======
use crate::correlation_id::CorrelationId;
use crate::dialer::DialerActor;
use crate::events::{NetworkPeerCommand, NetworkPeerEvent};
use crate::network_peer::NetworkPeer;

>>>>>>> 5b16e296
/// Actor for connecting to an libp2p client via it's mpsc channel interface
/// This Actor should be responsible for
use actix::prelude::*;
use anyhow::{bail, Result};
use crypto::Cipher;
use data::Repository;
use events::EventBusConfig;
use events::{EnclaveEvent, EventBus, EventId, Subscribe};
use libp2p::{gossipsub, identity::ed25519};
use std::collections::HashSet;
use std::sync::Arc;
<<<<<<< HEAD
use tracing::{error, info, instrument, trace};
=======
use tokio::sync::mpsc;
use tracing::{error, info, instrument, trace, warn};
>>>>>>> 5b16e296

/// NetworkManager Actor converts between EventBus events and Libp2p events forwarding them to a
/// NetworkPeer for propagation over the p2p network
pub struct NetworkManager {
    bus: Addr<EventBus<EnclaveEvent>>,
    net_bus: Addr<EventBus<NetworkPeerEvent>>,
    tx: mpsc::Sender<NetworkPeerCommand>,
    sent_events: HashSet<EventId>,
    topic: String,
}

impl Actor for NetworkManager {
    type Context = Context<Self>;
}

impl NetworkManager {
    /// Create a new NetworkManager actor
    pub fn new(
        bus: Addr<EventBus<EnclaveEvent>>,
        net_bus: Addr<EventBus<NetworkPeerEvent>>,
        tx: mpsc::Sender<NetworkPeerCommand>,
        topic: &str,
    ) -> Self {
        Self {
            bus,
<<<<<<< HEAD
            peer,
=======
            net_bus,
            tx,
>>>>>>> 5b16e296
            sent_events: HashSet::new(),
            topic: topic.to_string(),
        }
    }

    pub fn setup(
        bus: Addr<EventBus<EnclaveEvent>>,
        net_bus: Addr<EventBus<NetworkPeerEvent>>,
        tx: mpsc::Sender<NetworkPeerCommand>,
        topic: &str,
    ) -> Addr<Self> {
        let addr = NetworkManager::new(bus.clone(), net_bus.clone(), tx, topic).start();

        // Listen on all events
        bus.do_send(Subscribe {
            event_type: String::from("*"),
            listener: addr.clone().recipient(),
        });

<<<<<<< HEAD
=======
        net_bus.do_send(Subscribe {
            event_type: String::from("*"),
            listener: addr.clone().recipient(),
        });

>>>>>>> 5b16e296
        addr
    }

    /// Spawn a Libp2p peer and hook it up to this actor
    #[instrument(name = "libp2p", skip_all)]
    pub async fn setup_with_peer(
        bus: Addr<EventBus<EnclaveEvent>>,
        peers: Vec<String>,
        cipher: &Arc<Cipher>,
        quic_port: u16,
        enable_mdns: bool,
        repository: Repository<Vec<u8>>,
<<<<<<< HEAD
    ) -> Result<(Addr<Self>, String)> {
=======
    ) -> Result<(Addr<Self>, tokio::task::JoinHandle<Result<()>>, String)> {
        let net_bus = EventBus::<NetworkPeerEvent>::new(EventBusConfig {
            capture_history: true,
            deduplicate: false,
        })
        .start();
>>>>>>> 5b16e296
        let topic = "tmp-enclave-gossip-topic";
        // Get existing keypair or generate a new one
        let mut bytes = match repository.read().await? {
            Some(bytes) => {
                info!("Found keypair in repository");
                cipher.decrypt_data(&bytes)?
            }
            None => bail!("No network keypair found in repository, please generate a new one using `enclave net generate-key`"),
        };

        // Create peer from keypair
        let keypair: libp2p::identity::Keypair =
            ed25519::Keypair::try_from_bytes(&mut bytes)?.try_into()?;
<<<<<<< HEAD
        let peer = NetworkPeer::setup(&keypair, peers, Some(quic_port), enable_mdns);
        match peer.send(StartNetwork).await {
            Ok(_) => (),
            Err(e) => bail!("Error starting network: {}", e),
        }

        match peer.send(SubscribeTopic(topic.to_string())).await {
            Ok(_) => (),
            Err(e) => bail!("Error subscribing to topic: {}", e),
        }

        // Setup and start network manager
        let p2p_addr = NetworkManager::setup(bus, peer.clone(), topic);
        let event_recipient = p2p_addr.clone().recipient::<NetworkPeerEvent>();
        match peer.send(SetNetworkManager(event_recipient)).await {
            Ok(_) => (),
            Err(e) => bail!("Error setting network manager: {}", e),
        }
=======

        // Create Channel for Dialer
        let (tx, rx) = mpsc::channel(100);
        let mut swarm_manager = match NetworkPeer::new(&keypair, enable_mdns, net_bus.clone(), rx)
        {
            Ok(swarm_manager) => swarm_manager,
            Err(e) => {
                warn!("Failed to create NetworkPeer: {:?}", e);
                return Err(e);
            }
        };
        let topic = gossipsub::IdentTopic::new(topic);
        swarm_manager.subscribe(&topic)?;
        swarm_manager.listen_on(quic_port)?;

        let handle = tokio::spawn(async move { Ok(swarm_manager.start().await?) });
        for peer in peers {
            DialerActor::dial_peer(peer, net_bus.clone(), tx.clone());
        }

        let p2p_addr = NetworkManager::setup(bus, net_bus, tx, &topic.to_string());
>>>>>>> 5b16e296

        Ok((p2p_addr, keypair.public().to_peer_id().to_string()))
    }
}

impl Handler<NetworkPeerEvent> for NetworkManager {
    type Result = ();
<<<<<<< HEAD
    fn handle(&mut self, event: NetworkPeerEvent, _: &mut Self::Context) -> Self::Result {
        match event {
=======
    fn handle(&mut self, msg: NetworkPeerEvent, _: &mut Self::Context) -> Self::Result {
        match msg {
>>>>>>> 5b16e296
            NetworkPeerEvent::GossipData(data) => match EnclaveEvent::from_bytes(&data) {
                Ok(event) => {
                    self.bus.do_send(event.clone());
                    self.sent_events.insert(event.into());
                }
<<<<<<< HEAD
                Err(error) => {
                    error!(error=?error, "Could not create EnclaveEvent from Libp2p Bytes!");
=======
                Err(err) => {
                    error!(error=?err, "Could not create EnclaveEvent from GossipData Bytes!")
>>>>>>> 5b16e296
                }
            },
            _ => (),
        }
    }
}

impl Handler<EnclaveEvent> for NetworkManager {
    type Result = ResponseFuture<()>;
    fn handle(&mut self, event: EnclaveEvent, _: &mut Self::Context) -> Self::Result {
        let sent_events = self.sent_events.clone();
        let evt = event.clone();
        let topic = self.topic.clone();
        let peer = self.peer.clone();
        Box::pin(async move {
            let id: EventId = evt.clone().into();

            // if we have seen this event before dont rebroadcast
            if sent_events.contains(&id) {
                trace!(evt_id=%id,"Have seen event before not rebroadcasting!");
                return;
            }

            // Ignore events that should be considered local
            if evt.is_local_only() {
                trace!(evt_id=%id,"Local events should not be rebroadcast so ignoring");
                return;
            }

            match evt.to_bytes() {
                Ok(data) => {
                    peer.do_send(NetworkPeerCommand::GossipPublish {
                        topic,
                        data,
                        correlation_id: CorrelationId::new(),
                    });
                }
                Err(error) => {
                    error!(error=?error, "Could not convert event to bytes for serialization!")
                }
            }
        })
    }
}<|MERGE_RESOLUTION|>--- conflicted
+++ resolved
@@ -1,16 +1,8 @@
-<<<<<<< HEAD
-use crate::{
-    correlation_id::CorrelationId,
-    events::{NetworkPeerCommand, NetworkPeerEvent},
-    network_peer::{NetworkPeer, SetNetworkManager, SubscribeTopic, StartNetwork},
-};
-=======
 use crate::correlation_id::CorrelationId;
 use crate::dialer::DialerActor;
 use crate::events::{NetworkPeerCommand, NetworkPeerEvent};
 use crate::network_peer::NetworkPeer;
 
->>>>>>> 5b16e296
 /// Actor for connecting to an libp2p client via it's mpsc channel interface
 /// This Actor should be responsible for
 use actix::prelude::*;
@@ -22,12 +14,8 @@
 use libp2p::{gossipsub, identity::ed25519};
 use std::collections::HashSet;
 use std::sync::Arc;
-<<<<<<< HEAD
-use tracing::{error, info, instrument, trace};
-=======
 use tokio::sync::mpsc;
 use tracing::{error, info, instrument, trace, warn};
->>>>>>> 5b16e296
 
 /// NetworkManager Actor converts between EventBus events and Libp2p events forwarding them to a
 /// NetworkPeer for propagation over the p2p network
@@ -53,12 +41,8 @@
     ) -> Self {
         Self {
             bus,
-<<<<<<< HEAD
-            peer,
-=======
             net_bus,
             tx,
->>>>>>> 5b16e296
             sent_events: HashSet::new(),
             topic: topic.to_string(),
         }
@@ -78,14 +62,11 @@
             listener: addr.clone().recipient(),
         });
 
-<<<<<<< HEAD
-=======
         net_bus.do_send(Subscribe {
             event_type: String::from("*"),
             listener: addr.clone().recipient(),
         });
 
->>>>>>> 5b16e296
         addr
     }
 
@@ -98,16 +79,12 @@
         quic_port: u16,
         enable_mdns: bool,
         repository: Repository<Vec<u8>>,
-<<<<<<< HEAD
-    ) -> Result<(Addr<Self>, String)> {
-=======
     ) -> Result<(Addr<Self>, tokio::task::JoinHandle<Result<()>>, String)> {
         let net_bus = EventBus::<NetworkPeerEvent>::new(EventBusConfig {
             capture_history: true,
             deduplicate: false,
         })
         .start();
->>>>>>> 5b16e296
         let topic = "tmp-enclave-gossip-topic";
         // Get existing keypair or generate a new one
         let mut bytes = match repository.read().await? {
@@ -121,26 +98,6 @@
         // Create peer from keypair
         let keypair: libp2p::identity::Keypair =
             ed25519::Keypair::try_from_bytes(&mut bytes)?.try_into()?;
-<<<<<<< HEAD
-        let peer = NetworkPeer::setup(&keypair, peers, Some(quic_port), enable_mdns);
-        match peer.send(StartNetwork).await {
-            Ok(_) => (),
-            Err(e) => bail!("Error starting network: {}", e),
-        }
-
-        match peer.send(SubscribeTopic(topic.to_string())).await {
-            Ok(_) => (),
-            Err(e) => bail!("Error subscribing to topic: {}", e),
-        }
-
-        // Setup and start network manager
-        let p2p_addr = NetworkManager::setup(bus, peer.clone(), topic);
-        let event_recipient = p2p_addr.clone().recipient::<NetworkPeerEvent>();
-        match peer.send(SetNetworkManager(event_recipient)).await {
-            Ok(_) => (),
-            Err(e) => bail!("Error setting network manager: {}", e),
-        }
-=======
 
         // Create Channel for Dialer
         let (tx, rx) = mpsc::channel(100);
@@ -162,7 +119,6 @@
         }
 
         let p2p_addr = NetworkManager::setup(bus, net_bus, tx, &topic.to_string());
->>>>>>> 5b16e296
 
         Ok((p2p_addr, keypair.public().to_peer_id().to_string()))
     }
@@ -170,25 +126,15 @@
 
 impl Handler<NetworkPeerEvent> for NetworkManager {
     type Result = ();
-<<<<<<< HEAD
-    fn handle(&mut self, event: NetworkPeerEvent, _: &mut Self::Context) -> Self::Result {
-        match event {
-=======
     fn handle(&mut self, msg: NetworkPeerEvent, _: &mut Self::Context) -> Self::Result {
         match msg {
->>>>>>> 5b16e296
             NetworkPeerEvent::GossipData(data) => match EnclaveEvent::from_bytes(&data) {
                 Ok(event) => {
                     self.bus.do_send(event.clone());
                     self.sent_events.insert(event.into());
                 }
-<<<<<<< HEAD
-                Err(error) => {
-                    error!(error=?error, "Could not create EnclaveEvent from Libp2p Bytes!");
-=======
                 Err(err) => {
                     error!(error=?err, "Could not create EnclaveEvent from GossipData Bytes!")
->>>>>>> 5b16e296
                 }
             },
             _ => (),
