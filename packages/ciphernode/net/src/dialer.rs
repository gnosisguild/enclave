use crate::{events::{NetworkPeerCommand, NetworkPeerEvent}, NetworkPeer};
use actix::prelude::*;
use anyhow::{Context as AnyhowContext, Result};
use libp2p::{
    multiaddr::Protocol,
    swarm::{dial_opts::DialOpts, ConnectionId, DialError},
    Multiaddr,
};
<<<<<<< HEAD
use std::{
    collections::HashMap,
    net::ToSocketAddrs,
    sync::Arc,
    time::Duration,
=======
use std::net::ToSocketAddrs;
use tokio::select;
use tokio::sync::{broadcast, mpsc};
use tokio::time::{sleep, Duration};
use tracing::error;
use tracing::info;

use crate::{
    events::{NetworkPeerCommand, NetworkPeerEvent},
    retry::{retry_with_backoff, to_retry, RetryError, BACKOFF_DELAY, BACKOFF_MAX_RETRIES},
>>>>>>> 7fba85db
};
use tracing::{info, warn};

const BACKOFF_DELAY: u64 = 500;
const BACKOFF_MAX_RETRIES: u32 = 10;
const CONNECTION_TIMEOUT: u64 = 60;

#[derive(Message)]
#[rtype(result = "Result<()>")]
pub struct DialPeer(pub String);

#[derive(Message)]
#[rtype(result = "Result<()>")]
pub struct DialPeers(pub Vec<String>);

#[derive(Message)]
#[rtype(result = "Result<()>")]
pub struct SetNetworkPeer(pub Addr<NetworkPeer>);

#[derive(Message)]
#[rtype(result = "()")]
pub struct ConnectionResult {
    pub connection_id: ConnectionId,
    pub result: Result<(), Arc<DialError>>,
}

#[derive(Clone)]
struct PendingConnection {
    addr: String,
    attempt: u32,
    delay_ms: u64,
}

#[derive(Message)]
#[rtype(result = "()")]
struct RetryDial {
    addr: String,
    attempt: u32,
    delay_ms: u64,
}
#[derive(Clone)]
pub struct DialerActor {
    network_peer: Option<Addr<NetworkPeer>>,
    pending_connections: HashMap<ConnectionId, PendingConnection>,
}

impl DialerActor {
    pub fn new() -> Addr<Self> {
        Self {
            network_peer: None,
            pending_connections: HashMap::new(),
        }
        .start()
    }

    fn attempt_dial(
        &mut self,
        addr: String,
        attempt: u32,
        delay_ms: u64,
        _ctx: &mut Context<Self>,
    ) -> Option<ConnectionId> {
        info!("Attempt {}/{} for {}", attempt, BACKOFF_MAX_RETRIES, addr);

        match addr.parse::<Multiaddr>() {
            Ok(multi) => {
                let resolved_multiaddr = match self.get_resolved_multiaddr(&multi) {
                    Ok(addr) => addr,
                    Err(e) => {
                        warn!("Error resolving multiaddr {}: {}", addr, e);
                        return None;
                    }
                };
                let opts: DialOpts = resolved_multiaddr.into();
                let connection_id = opts.connection_id();

                if let Some(network_peer) = &self.network_peer {
                    match network_peer.try_send(NetworkPeerCommand::Dial(opts)) {
                        Ok(_) => {
                            info!("Dialing {} with connection {}", addr, connection_id);
                            self.pending_connections.insert(
                                connection_id,
                                PendingConnection {
                                    addr,
                                    attempt,
                                    delay_ms,
                                },
                            );
                            Some(connection_id)
                        }
                        Err(e) => {
                            warn!("Failed to initiate dial: {}", e);
                            None
                        }
                    }
                } else {
                    warn!("No network peer set for dialing {}", addr);
                    None
                }
            }
            Err(e) => {
                warn!("Invalid multiaddr {}: {}", addr, e);
                None
            }
        }
    }

    fn schedule_retry(&self, addr: String, attempt: u32, delay_ms: u64, ctx: &mut Context<Self>) {
        if attempt < BACKOFF_MAX_RETRIES {
            ctx.address().do_send(RetryDial {
                addr,
                attempt: attempt + 1,
                delay_ms: delay_ms * 2,
            });
        } else {
            warn!("Max retries reached for {}", addr);
        }
    }

    // -----------------------------
    // DNS resolution logic
    // -----------------------------

    fn get_resolved_multiaddr(&self, value: &Multiaddr) -> Result<Multiaddr> {
        if let Some(domain) = self.extract_dns_host(value) {
            let ip = self.resolve_ipv4(&domain)?;
            self.dns_to_ip_addr(value, &ip)
        } else {
            Ok(value.clone())
        }
    }

    fn extract_dns_host(&self, addr: &Multiaddr) -> Option<String> {
        for proto in addr.iter() {
            match proto {
                Protocol::Dns4(hostname) | Protocol::Dns6(hostname) => {
                    return Some(hostname.to_string())
                }
                _ => continue,
            }
        }
        None
    }

    fn dns_to_ip_addr(&self, original: &Multiaddr, ip_str: &str) -> Result<Multiaddr> {
        let ip = ip_str.parse()?;
        let mut new_addr = Multiaddr::empty();
        let mut skip_next = false;

        for proto in original.iter() {
            if skip_next {
                skip_next = false;
                continue;
            }

            match proto {
                Protocol::Dns4(_) | Protocol::Dns6(_) => {
                    new_addr.push(Protocol::Ip4(ip));
                    skip_next = false;
                }
                _ => new_addr.push(proto),
            }
        }

        Ok(new_addr)
    }

    fn resolve_ipv4(&self, domain: &str) -> Result<String> {
        let addr = format!("{}:0", domain)
            .to_socket_addrs()?
            .find(|addr| addr.ip().is_ipv4())
            .context("no IPv4 addresses found")?;
        Ok(addr.ip().to_string())
    }
}

impl Actor for DialerActor {
    type Context = Context<Self>;
}

impl Handler<SetNetworkPeer> for DialerActor {
    type Result = Result<()>;

    fn handle(&mut self, msg: SetNetworkPeer, _: &mut Context<Self>) -> Self::Result {
        self.network_peer = Some(msg.0);
        Ok(())
    }
}

impl Handler<NetworkPeerEvent> for DialerActor {
    type Result = ();

    fn handle(&mut self, msg: NetworkPeerEvent, ctx: &mut Context<Self>) {
        match msg {
            NetworkPeerEvent::ConnectionEstablished { connection_id } => {
                if let Some(conn) = self.pending_connections.remove(&connection_id) {
                    info!("Connection Established for {}", conn.addr);
                }
            }
            NetworkPeerEvent::DialError {
                error,
                connection_id,
            } => {
                if let Some(conn) = self.pending_connections.remove(&connection_id) {
                    warn!("DialError for {}: {}", conn.addr, error);
                    if !matches!(error.as_ref(), DialError::NoAddresses { .. }) {
                        self.schedule_retry(conn.addr, conn.attempt, conn.delay_ms, ctx);
                    } else {
                        warn!("Permanent failure for {}: {}", conn.addr, error);
                    }
                }
            }
            NetworkPeerEvent::OutgoingConnectionError {
                connection_id,
                error,
            } => {
                if let Some(conn) = self.pending_connections.remove(&connection_id) {
                    warn!("OutgoingConnectionError for {}: {}", conn.addr, error);
                    if !matches!(error.as_ref(), DialError::NoAddresses { .. }) {
                        self.schedule_retry(conn.addr, conn.attempt, conn.delay_ms, ctx);
                    } else {
                        warn!("Permanent failure for {}: {}", conn.addr, error);
                    }
                }
            }
            _ => {}
        }
    }
}

impl Handler<DialPeers> for DialerActor {
    type Result = Result<()>;

    fn handle(&mut self, msg: DialPeers, ctx: &mut Context<Self>) -> Self::Result {
        for addr in msg.0 {
            ctx.address().do_send(RetryDial {
                addr,
                attempt: 1,
                delay_ms: BACKOFF_DELAY,
            });
        }
        Ok(())
    }
}

impl Handler<RetryDial> for DialerActor {
    type Result = ResponseActFuture<Self, ()>;

    fn handle(&mut self, msg: RetryDial, _: &mut Context<Self>) -> Self::Result {
        let RetryDial {
            addr,
            attempt,
            delay_ms,
        } = msg;

        let future = async move {
            if attempt > 1 {
                actix::clock::sleep(Duration::from_millis(delay_ms)).await;
            }
        }
        .into_actor(self);

        Box::pin(future.map(move |_, actor, ctx| {
            if let Some(connection_id) = actor.attempt_dial(addr.clone(), attempt, delay_ms, ctx) {
                ctx.run_later(Duration::from_secs(CONNECTION_TIMEOUT), move |act, ctx| {
                    if let Some(conn) = act.pending_connections.remove(&connection_id) {
                        warn!("Connection attempt timed out for {}", conn.addr);
                        act.schedule_retry(conn.addr, conn.attempt, conn.delay_ms, ctx);
                    }
                });
            }
        }))
    }
}<|MERGE_RESOLUTION|>--- conflicted
+++ resolved
@@ -6,13 +6,6 @@
     swarm::{dial_opts::DialOpts, ConnectionId, DialError},
     Multiaddr,
 };
-<<<<<<< HEAD
-use std::{
-    collections::HashMap,
-    net::ToSocketAddrs,
-    sync::Arc,
-    time::Duration,
-=======
 use std::net::ToSocketAddrs;
 use tokio::select;
 use tokio::sync::{broadcast, mpsc};
@@ -23,155 +16,137 @@
 use crate::{
     events::{NetworkPeerCommand, NetworkPeerEvent},
     retry::{retry_with_backoff, to_retry, RetryError, BACKOFF_DELAY, BACKOFF_MAX_RETRIES},
->>>>>>> 7fba85db
 };
-use tracing::{info, warn};
-
-const BACKOFF_DELAY: u64 = 500;
-const BACKOFF_MAX_RETRIES: u32 = 10;
-const CONNECTION_TIMEOUT: u64 = 60;
-
-#[derive(Message)]
-#[rtype(result = "Result<()>")]
-pub struct DialPeer(pub String);
-
-#[derive(Message)]
-#[rtype(result = "Result<()>")]
-pub struct DialPeers(pub Vec<String>);
-
-#[derive(Message)]
-#[rtype(result = "Result<()>")]
-pub struct SetNetworkPeer(pub Addr<NetworkPeer>);
-
-#[derive(Message)]
-#[rtype(result = "()")]
-pub struct ConnectionResult {
-    pub connection_id: ConnectionId,
-    pub result: Result<(), Arc<DialError>>,
-}
-
-#[derive(Clone)]
-struct PendingConnection {
-    addr: String,
-    attempt: u32,
-    delay_ms: u64,
-}
-
-#[derive(Message)]
-#[rtype(result = "()")]
-struct RetryDial {
-    addr: String,
-    attempt: u32,
-    delay_ms: u64,
-}
-#[derive(Clone)]
-pub struct DialerActor {
-    network_peer: Option<Addr<NetworkPeer>>,
-    pending_connections: HashMap<ConnectionId, PendingConnection>,
-}
-
-impl DialerActor {
-    pub fn new() -> Addr<Self> {
-        Self {
-            network_peer: None,
-            pending_connections: HashMap::new(),
-        }
-        .start()
-    }
-
-    fn attempt_dial(
-        &mut self,
-        addr: String,
-        attempt: u32,
-        delay_ms: u64,
-        _ctx: &mut Context<Self>,
-    ) -> Option<ConnectionId> {
-        info!("Attempt {}/{} for {}", attempt, BACKOFF_MAX_RETRIES, addr);
-
-        match addr.parse::<Multiaddr>() {
-            Ok(multi) => {
-                let resolved_multiaddr = match self.get_resolved_multiaddr(&multi) {
-                    Ok(addr) => addr,
-                    Err(e) => {
-                        warn!("Error resolving multiaddr {}: {}", addr, e);
-                        return None;
-                    }
-                };
-                let opts: DialOpts = resolved_multiaddr.into();
-                let connection_id = opts.connection_id();
-
-                if let Some(network_peer) = &self.network_peer {
-                    match network_peer.try_send(NetworkPeerCommand::Dial(opts)) {
-                        Ok(_) => {
-                            info!("Dialing {} with connection {}", addr, connection_id);
-                            self.pending_connections.insert(
-                                connection_id,
-                                PendingConnection {
-                                    addr,
-                                    attempt,
-                                    delay_ms,
-                                },
+
+/// Dial a single Multiaddr with retries and return an error should those retries not work
+async fn dial_multiaddr(
+    cmd_tx: &mpsc::Sender<NetworkPeerCommand>,
+    event_tx: &broadcast::Sender<NetworkPeerEvent>,
+    multiaddr_str: &str,
+) -> Result<()> {
+    let multiaddr = &multiaddr_str.parse()?;
+    info!("Now dialing in to {}", multiaddr);
+    retry_with_backoff(
+        || attempt_connection(cmd_tx, event_tx, multiaddr),
+        BACKOFF_MAX_RETRIES,
+        BACKOFF_DELAY,
+    )
+    .await?;
+    Ok(())
+}
+
+fn trace_error(r: Result<()>) {
+    if let Err(err) = r {
+        error!("{}", err);
+    }
+}
+
+/// Initiates connections to multiple network peers
+///
+/// # Arguments
+/// * `cmd_tx` - Sender for network peer commands
+/// * `event_tx` - Broadcast sender for peer events
+/// * `peers` - List of peer addresses to connect to
+pub async fn dial_peers(
+    cmd_tx: &mpsc::Sender<NetworkPeerCommand>,
+    event_tx: &broadcast::Sender<NetworkPeerEvent>,
+    peers: &Vec<String>,
+) -> Result<()> {
+    let futures: Vec<_> = peers
+        .iter()
+        .map(|addr| dial_multiaddr(cmd_tx, event_tx, addr))
+        .collect();
+    let results = join_all(futures).await;
+    results.into_iter().for_each(trace_error);
+    Ok(())
+}
+
+/// Attempt a connection with retrys to a multiaddr return an error if the connection could not be resolved after the retries.
+async fn attempt_connection(
+    cmd_tx: &mpsc::Sender<NetworkPeerCommand>,
+    event_tx: &broadcast::Sender<NetworkPeerEvent>,
+    multiaddr: &Multiaddr,
+) -> Result<(), RetryError> {
+    let mut event_rx = event_tx.subscribe();
+    let multi = get_resolved_multiaddr(multiaddr).map_err(to_retry)?;
+    let opts: DialOpts = multi.clone().into();
+    let dial_connection = opts.connection_id();
+    info!("Dialing: '{}' with connection '{}'", multi, dial_connection);
+    cmd_tx
+        .send(NetworkPeerCommand::Dial(opts))
+        .await
+        .map_err(to_retry)?;
+    wait_for_connection(&mut event_rx, dial_connection).await
+}
+
+/// Wait for results of a retry based on a given correlation id and return the correct variant of
+/// RetryError depending on the result from the downstream event
+async fn wait_for_connection(
+    event_rx: &mut broadcast::Receiver<NetworkPeerEvent>,
+    dial_connection: ConnectionId,
+) -> Result<(), RetryError> {
+    loop {
+        // Create a timeout future that can be reset
+        select! {
+            result = event_rx.recv() => {
+                match result.map_err(to_retry)? {
+                    NetworkPeerEvent::ConnectionEstablished { connection_id } => {
+                        if connection_id == dial_connection {
+                            info!("Connection Established");
+                            return Ok(());
+                        }
+                    }
+                    NetworkPeerEvent::DialError { error } => {
+                        info!("DialError!");
+                        return match error.as_ref() {
+                            // If we are dialing ourself then we should just fail
+                            DialError::NoAddresses { .. } => {
+                                info!("DialError received. Returning RetryError::Failure");
+                                Err(RetryError::Failure(error.clone().into()))
+                            }
+                            // Try again otherwise
+                            _ => Err(RetryError::Retry(error.clone().into())),
+                        };
+                    }
+                    NetworkPeerEvent::OutgoingConnectionError {
+                        connection_id,
+                        error,
+                    } => {
+                        info!("OutgoingConnectionError!");
+                        if connection_id == dial_connection {
+                            info!(
+                                "Connection {} failed because of error {}. Retrying...",
+                                connection_id, error
                             );
-                            Some(connection_id)
+                            return match error.as_ref() {
+                                // If we are dialing ourself then we should just fail
+                                DialError::NoAddresses { .. } => {
+                                    Err(RetryError::Failure(error.clone().into()))
+                                }
+                                // Try again otherwise
+                                _ => Err(RetryError::Retry(error.clone().into())),
+                            };
                         }
-                        Err(e) => {
-                            warn!("Failed to initiate dial: {}", e);
-                            None
-                        }
-                    }
-                } else {
-                    warn!("No network peer set for dialing {}", addr);
-                    None
-                }
-            }
-            Err(e) => {
-                warn!("Invalid multiaddr {}: {}", addr, e);
-                None
-            }
-        }
-    }
-
-    fn schedule_retry(&self, addr: String, attempt: u32, delay_ms: u64, ctx: &mut Context<Self>) {
-        if attempt < BACKOFF_MAX_RETRIES {
-            ctx.address().do_send(RetryDial {
-                addr,
-                attempt: attempt + 1,
-                delay_ms: delay_ms * 2,
-            });
-        } else {
-            warn!("Max retries reached for {}", addr);
-        }
-    }
-
-    // -----------------------------
-    // DNS resolution logic
-    // -----------------------------
-
-    fn get_resolved_multiaddr(&self, value: &Multiaddr) -> Result<Multiaddr> {
-        if let Some(domain) = self.extract_dns_host(value) {
-            let ip = self.resolve_ipv4(&domain)?;
-            self.dns_to_ip_addr(value, &ip)
-        } else {
-            Ok(value.clone())
-        }
-    }
-
-    fn extract_dns_host(&self, addr: &Multiaddr) -> Option<String> {
-        for proto in addr.iter() {
-            match proto {
-                Protocol::Dns4(hostname) | Protocol::Dns6(hostname) => {
-                    return Some(hostname.to_string())
-                }
-                _ => continue,
-            }
-        }
-        None
-    }
-
-    fn dns_to_ip_addr(&self, original: &Multiaddr, ip_str: &str) -> Result<Multiaddr> {
-        let ip = ip_str.parse()?;
-        let mut new_addr = Multiaddr::empty();
-        let mut skip_next = false;
+                    }
+                    _ => (),
+                }
+            }
+            _ = sleep(Duration::from_secs(60)) => {
+                info!("Connection attempt timed out after 60 seconds of no events");
+                return Err(RetryError::Retry(std::io::Error::new(
+                    std::io::ErrorKind::TimedOut,
+                    "Connection attempt timed out",
+                ).into()));
+            }
+        }
+    }
+}
+
+/// Convert a Multiaddr to use a specific ip address with the ip4 or ip6 protocol
+fn dns_to_ip_addr(original: &Multiaddr, ip_str: &str) -> Result<Multiaddr> {
+    let ip = ip_str.parse()?;
+    let mut new_addr = Multiaddr::empty();
+    let mut skip_next = false;
 
         for proto in original.iter() {
             if skip_next {
