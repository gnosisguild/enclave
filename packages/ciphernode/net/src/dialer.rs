<<<<<<< HEAD
use crate::{events::{NetworkPeerCommand, NetworkPeerEvent}, NetworkPeer};
use actix::prelude::*;
use anyhow::{Context as AnyhowContext, Result};
=======
use crate::events::{NetworkPeerCommand, NetworkPeerEvent};
use actix::prelude::*;
use anyhow::{Context as AnyhowContext, Result};
use events::{EventBus, Subscribe};
>>>>>>> 5b16e296
use libp2p::{
    multiaddr::Protocol,
    swarm::{dial_opts::DialOpts, ConnectionId, DialError},
    Multiaddr,
};
use std::{collections::HashMap, net::ToSocketAddrs, sync::Arc, time::Duration};
use tokio::sync::mpsc;
use tracing::{info, warn};

const BACKOFF_DELAY: u64 = 500;
const BACKOFF_MAX_RETRIES: u32 = 10;
const CONNECTION_TIMEOUT: u64 = 60;

#[derive(Message)]
#[rtype(result = "Result<()>")]
pub struct DialPeer(pub String);

#[derive(Clone)]
struct PendingConnection {
    addr: String,
    attempt: u32,
    delay_ms: u64,
}

#[derive(Clone)]
pub struct DialerActor {
    net_bus: Addr<EventBus<NetworkPeerEvent>>,
    tx: mpsc::Sender<NetworkPeerCommand>,
    pending_connection: HashMap<ConnectionId, PendingConnection>,
}

impl DialerActor {
    pub fn new(
        net_bus: Addr<EventBus<NetworkPeerEvent>>,
        tx: mpsc::Sender<NetworkPeerCommand>,
    ) -> Addr<Self> {
        let addr = Self {
            net_bus: net_bus.clone(),
            tx,
            pending_connection: HashMap::new(),
        }
        .start();

        // Listen on all events
        net_bus.do_send(Subscribe {
            event_type: String::from("*"),
            listener: addr.clone().recipient(),
        });

        addr
    }

    pub fn dial_peer(
        addr: String,
        net_bus: Addr<EventBus<NetworkPeerEvent>>,
        tx: mpsc::Sender<NetworkPeerCommand>,
    ) {
        let dialer = Self::new(net_bus, tx);
        dialer.do_send(DialPeer(addr));
    }

    async fn attempt_dial(
        &mut self,
        addr: String,
        attempt: u32,
        delay_ms: u64,
    ) -> Option<ConnectionId> {
        info!("Attempt {}/{} for {}", attempt, BACKOFF_MAX_RETRIES, addr);
        if attempt > 1 {
            tokio::time::sleep(Duration::from_millis(delay_ms)).await;
        }

        match addr.parse::<Multiaddr>() {
            Ok(multi) => {
                let resolved_multiaddr = match self.get_resolved_multiaddr(&multi) {
                    Ok(addr) => addr,
                    Err(e) => {
                        warn!("Error resolving multiaddr {}: {}", addr, e);
                        return None;
                    }
                };
                let opts: DialOpts = resolved_multiaddr.into();
                let connection_id = opts.connection_id();

                match self.tx.send(NetworkPeerCommand::Dial(opts)).await {
                    Ok(_) => {
                        info!("Dialing {} with connection {}", addr, connection_id);
                        self.pending_connection.insert(
                            connection_id,
                            PendingConnection {
                                addr,
                                attempt,
                                delay_ms,
                            },
                        );
                        Some(connection_id)
                    }
                    Err(e) => {
                        warn!("Failed to initiate dial: {}", e);
                        None
                    }
                }
            }
            Err(e) => {
                warn!("Invalid multiaddr {}: {}", addr, e);
                None
            }
        }
    }

    // -----------------------------
    // DNS resolution logic
    // -----------------------------

<<<<<<< HEAD
        for proto in original.iter() {
            if skip_next {
                skip_next = false;
                continue;
            }

            match proto {
                Protocol::Dns4(_) | Protocol::Dns6(_) => {
                    new_addr.push(Protocol::Ip4(ip));
                    skip_next = false;
                }
                _ => new_addr.push(proto),
            }
        }

        Ok(new_addr)
    }

    fn resolve_ipv4(&self, domain: &str) -> Result<String> {
        let addr = format!("{}:0", domain)
            .to_socket_addrs()?
            .find(|addr| addr.ip().is_ipv4())
            .context("no IPv4 addresses found")?;
        Ok(addr.ip().to_string())
=======
    fn get_resolved_multiaddr(&self, value: &Multiaddr) -> Result<Multiaddr> {
        if let Some(domain) = self.extract_dns_host(value) {
            let ip = self.resolve_ipv4(&domain)?;
            self.dns_to_ip_addr(value, &ip)
        } else {
            Ok(value.clone())
        }
    }

    fn extract_dns_host(&self, addr: &Multiaddr) -> Option<String> {
        for proto in addr.iter() {
            match proto {
                Protocol::Dns4(hostname) | Protocol::Dns6(hostname) => {
                    return Some(hostname.to_string())
                }
                _ => continue,
            }
        }
        None
>>>>>>> 5b16e296
    }
}

impl Actor for DialerActor {
    type Context = Context<Self>;
}

impl Handler<SetNetworkPeer> for DialerActor {
    type Result = Result<()>;

<<<<<<< HEAD
    fn handle(&mut self, msg: SetNetworkPeer, _: &mut Context<Self>) -> Self::Result {
        self.network_peer = Some(msg.0);
        Ok(())
    }
}

impl Handler<NetworkPeerEvent> for DialerActor {
    type Result = ();

    fn handle(&mut self, msg: NetworkPeerEvent, ctx: &mut Context<Self>) {
        match msg {
            NetworkPeerEvent::ConnectionEstablished { connection_id } => {
                if let Some(conn) = self.pending_connections.remove(&connection_id) {
                    info!("Connection Established for {}", conn.addr);
                }
            }
            NetworkPeerEvent::DialError {
                error,
                connection_id,
            } => {
                if let Some(conn) = self.pending_connections.remove(&connection_id) {
                    warn!("DialError for {}: {}", conn.addr, error);
                    if !matches!(error.as_ref(), DialError::NoAddresses { .. }) {
                        self.schedule_retry(conn.addr, conn.attempt, conn.delay_ms, ctx);
                    } else {
                        warn!("Permanent failure for {}: {}", conn.addr, error);
                    }
                }
            }
            NetworkPeerEvent::OutgoingConnectionError {
                connection_id,
                error,
            } => {
                if let Some(conn) = self.pending_connections.remove(&connection_id) {
                    warn!("OutgoingConnectionError for {}: {}", conn.addr, error);
                    if !matches!(error.as_ref(), DialError::NoAddresses { .. }) {
                        self.schedule_retry(conn.addr, conn.attempt, conn.delay_ms, ctx);
                    } else {
                        warn!("Permanent failure for {}: {}", conn.addr, error);
                    }
                }
            }
            _ => {}
=======
    fn dns_to_ip_addr(&self, original: &Multiaddr, ip_str: &str) -> Result<Multiaddr> {
        let ip = ip_str.parse()?;
        let mut new_addr = Multiaddr::empty();
        let mut skip_next = false;

        for proto in original.iter() {
            if skip_next {
                skip_next = false;
                continue;
            }

            match proto {
                Protocol::Dns4(_) | Protocol::Dns6(_) => {
                    new_addr.push(Protocol::Ip4(ip));
                    skip_next = false;
                }
                _ => new_addr.push(proto),
            }
>>>>>>> 5b16e296
        }

        Ok(new_addr)
    }
<<<<<<< HEAD
}

impl Handler<DialPeers> for DialerActor {
    type Result = Result<()>;

    fn handle(&mut self, msg: DialPeers, ctx: &mut Context<Self>) -> Self::Result {
        for addr in msg.0 {
            ctx.address().do_send(RetryDial {
                addr,
                attempt: 1,
                delay_ms: BACKOFF_DELAY,
            });
        }
        Ok(())
    }
}

impl Handler<RetryDial> for DialerActor {
    type Result = ResponseActFuture<Self, ()>;

    fn handle(&mut self, msg: RetryDial, _: &mut Context<Self>) -> Self::Result {
        let RetryDial {
            addr,
            attempt,
            delay_ms,
        } = msg;

        let future = async move {
            if attempt > 1 {
                actix::clock::sleep(Duration::from_millis(delay_ms)).await;
            }
        }
        .into_actor(self);

        Box::pin(future.map(move |_, actor, ctx| {
            if let Some(connection_id) = actor.attempt_dial(addr.clone(), attempt, delay_ms, ctx) {
                ctx.run_later(Duration::from_secs(CONNECTION_TIMEOUT), move |act, ctx| {
                    if let Some(conn) = act.pending_connections.remove(&connection_id) {
                        warn!("Connection attempt timed out for {}", conn.addr);
                        act.schedule_retry(conn.addr, conn.attempt, conn.delay_ms, ctx);
                    }
                });
            }
        }))
=======

    fn resolve_ipv4(&self, domain: &str) -> Result<String> {
        let addr = format!("{}:0", domain)
            .to_socket_addrs()?
            .find(|addr| addr.ip().is_ipv4())
            .context("no IPv4 addresses found")?;
        Ok(addr.ip().to_string())
    }
}

impl Actor for DialerActor {
    type Context = Context<Self>;
}

impl Handler<NetworkPeerEvent> for DialerActor {
    type Result = ();

    fn handle(&mut self, msg: NetworkPeerEvent, ctx: &mut Context<Self>) {
        let mut dialer = self.clone();
        match msg {
            NetworkPeerEvent::ConnectionEstablished { connection_id } => {
                if let Some(conn) = self.pending_connection.remove(&connection_id) {
                    info!("Connection Established for {}", conn.addr);
                }
            }
            NetworkPeerEvent::DialError {
                connection_id,
                error,
            } => {
                if let Some(conn) = self.pending_connection.remove(&connection_id) {
                    warn!("DialError for {}: {}", conn.addr, error);
                    if !matches!(error.as_ref(), DialError::NoAddresses { .. }) {
                        if conn.attempt < BACKOFF_MAX_RETRIES {
                            ctx.spawn(
                                async move {
                                    dialer
                                        .attempt_dial(
                                            conn.addr,
                                            conn.attempt + 1,
                                            conn.delay_ms * 2,
                                        )
                                        .await;
                                }
                                .into_actor(self),
                            );
                        } else {
                            warn!("Permanent failure for {}: {}", conn.addr, error);
                        }
                    } else {
                        warn!("Permanent failure for {}: {}", conn.addr, error);
                    }
                }
            }
            NetworkPeerEvent::OutgoingConnectionError {
                connection_id,
                error,
            } => {
                if let Some(conn) = self.pending_connection.remove(&connection_id) {
                    warn!("OutgoingConnectionError for {}: {}", conn.addr, error);
                    if !matches!(error.as_ref(), DialError::NoAddresses { .. }) {
                        if conn.attempt < BACKOFF_MAX_RETRIES {
                            ctx.spawn(
                                async move {
                                    dialer
                                        .attempt_dial(
                                            conn.addr,
                                            conn.attempt + 1,
                                            conn.delay_ms * 2,
                                        )
                                        .await;
                                }
                                .into_actor(self),
                            );
                        } else {
                            warn!("Permanent failure for {}: {}", conn.addr, error);
                        }
                    } else {
                        warn!("Permanent failure for {}: {}", conn.addr, error);
                    }
                }
            }
            _ => {}
        }
    }
}

impl Handler<DialPeer> for DialerActor {
    type Result = Result<()>;

    fn handle(&mut self, msg: DialPeer, ctx: &mut Context<Self>) -> Self::Result {
        let mut dialer = self.clone();
        ctx.spawn(
            async move {
                dialer.attempt_dial(msg.0, 1, BACKOFF_DELAY).await;
            }
            .into_actor(self),
        );
        Ok(())
>>>>>>> 5b16e296
    }
}<|MERGE_RESOLUTION|>--- conflicted
+++ resolved
@@ -1,13 +1,7 @@
-<<<<<<< HEAD
-use crate::{events::{NetworkPeerCommand, NetworkPeerEvent}, NetworkPeer};
-use actix::prelude::*;
-use anyhow::{Context as AnyhowContext, Result};
-=======
 use crate::events::{NetworkPeerCommand, NetworkPeerEvent};
 use actix::prelude::*;
 use anyhow::{Context as AnyhowContext, Result};
 use events::{EventBus, Subscribe};
->>>>>>> 5b16e296
 use libp2p::{
     multiaddr::Protocol,
     swarm::{dial_opts::DialOpts, ConnectionId, DialError},
@@ -122,32 +116,6 @@
     // DNS resolution logic
     // -----------------------------
 
-<<<<<<< HEAD
-        for proto in original.iter() {
-            if skip_next {
-                skip_next = false;
-                continue;
-            }
-
-            match proto {
-                Protocol::Dns4(_) | Protocol::Dns6(_) => {
-                    new_addr.push(Protocol::Ip4(ip));
-                    skip_next = false;
-                }
-                _ => new_addr.push(proto),
-            }
-        }
-
-        Ok(new_addr)
-    }
-
-    fn resolve_ipv4(&self, domain: &str) -> Result<String> {
-        let addr = format!("{}:0", domain)
-            .to_socket_addrs()?
-            .find(|addr| addr.ip().is_ipv4())
-            .context("no IPv4 addresses found")?;
-        Ok(addr.ip().to_string())
-=======
     fn get_resolved_multiaddr(&self, value: &Multiaddr) -> Result<Multiaddr> {
         if let Some(domain) = self.extract_dns_host(value) {
             let ip = self.resolve_ipv4(&domain)?;
@@ -167,62 +135,8 @@
             }
         }
         None
->>>>>>> 5b16e296
-    }
-}
-
-impl Actor for DialerActor {
-    type Context = Context<Self>;
-}
-
-impl Handler<SetNetworkPeer> for DialerActor {
-    type Result = Result<()>;
-
-<<<<<<< HEAD
-    fn handle(&mut self, msg: SetNetworkPeer, _: &mut Context<Self>) -> Self::Result {
-        self.network_peer = Some(msg.0);
-        Ok(())
-    }
-}
-
-impl Handler<NetworkPeerEvent> for DialerActor {
-    type Result = ();
-
-    fn handle(&mut self, msg: NetworkPeerEvent, ctx: &mut Context<Self>) {
-        match msg {
-            NetworkPeerEvent::ConnectionEstablished { connection_id } => {
-                if let Some(conn) = self.pending_connections.remove(&connection_id) {
-                    info!("Connection Established for {}", conn.addr);
-                }
-            }
-            NetworkPeerEvent::DialError {
-                error,
-                connection_id,
-            } => {
-                if let Some(conn) = self.pending_connections.remove(&connection_id) {
-                    warn!("DialError for {}: {}", conn.addr, error);
-                    if !matches!(error.as_ref(), DialError::NoAddresses { .. }) {
-                        self.schedule_retry(conn.addr, conn.attempt, conn.delay_ms, ctx);
-                    } else {
-                        warn!("Permanent failure for {}: {}", conn.addr, error);
-                    }
-                }
-            }
-            NetworkPeerEvent::OutgoingConnectionError {
-                connection_id,
-                error,
-            } => {
-                if let Some(conn) = self.pending_connections.remove(&connection_id) {
-                    warn!("OutgoingConnectionError for {}: {}", conn.addr, error);
-                    if !matches!(error.as_ref(), DialError::NoAddresses { .. }) {
-                        self.schedule_retry(conn.addr, conn.attempt, conn.delay_ms, ctx);
-                    } else {
-                        warn!("Permanent failure for {}: {}", conn.addr, error);
-                    }
-                }
-            }
-            _ => {}
-=======
+    }
+
     fn dns_to_ip_addr(&self, original: &Multiaddr, ip_str: &str) -> Result<Multiaddr> {
         let ip = ip_str.parse()?;
         let mut new_addr = Multiaddr::empty();
@@ -241,57 +155,10 @@
                 }
                 _ => new_addr.push(proto),
             }
->>>>>>> 5b16e296
         }
 
         Ok(new_addr)
     }
-<<<<<<< HEAD
-}
-
-impl Handler<DialPeers> for DialerActor {
-    type Result = Result<()>;
-
-    fn handle(&mut self, msg: DialPeers, ctx: &mut Context<Self>) -> Self::Result {
-        for addr in msg.0 {
-            ctx.address().do_send(RetryDial {
-                addr,
-                attempt: 1,
-                delay_ms: BACKOFF_DELAY,
-            });
-        }
-        Ok(())
-    }
-}
-
-impl Handler<RetryDial> for DialerActor {
-    type Result = ResponseActFuture<Self, ()>;
-
-    fn handle(&mut self, msg: RetryDial, _: &mut Context<Self>) -> Self::Result {
-        let RetryDial {
-            addr,
-            attempt,
-            delay_ms,
-        } = msg;
-
-        let future = async move {
-            if attempt > 1 {
-                actix::clock::sleep(Duration::from_millis(delay_ms)).await;
-            }
-        }
-        .into_actor(self);
-
-        Box::pin(future.map(move |_, actor, ctx| {
-            if let Some(connection_id) = actor.attempt_dial(addr.clone(), attempt, delay_ms, ctx) {
-                ctx.run_later(Duration::from_secs(CONNECTION_TIMEOUT), move |act, ctx| {
-                    if let Some(conn) = act.pending_connections.remove(&connection_id) {
-                        warn!("Connection attempt timed out for {}", conn.addr);
-                        act.schedule_retry(conn.addr, conn.attempt, conn.delay_ms, ctx);
-                    }
-                });
-            }
-        }))
-=======
 
     fn resolve_ipv4(&self, domain: &str) -> Result<String> {
         let addr = format!("{}:0", domain)
@@ -390,6 +257,5 @@
             .into_actor(self),
         );
         Ok(())
->>>>>>> 5b16e296
     }
 }