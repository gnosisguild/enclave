use std::sync::Arc;

use actix::Message;
use libp2p::{
    gossipsub::{MessageId, PublishError},
    swarm::{dial_opts::DialOpts, ConnectionId, DialError},
};

use events::{Event, Subscribe, EventId};

use crate::correlation_id::CorrelationId;

/// NetworkPeer Commands are sent to the network peer over a mspc channel
#[derive(Message)]
#[rtype(result = "()")]
pub enum NetworkPeerCommand {
    GossipPublish {
        topic: String,
        data: Vec<u8>,
        correlation_id: CorrelationId,
    },
    Dial(DialOpts),
}

/// NetworkPeerEvents are broadcast over a broadcast channel to whom ever wishes to listen
#[derive(Message, Clone, Debug)]
#[rtype(result = "()")]
pub enum NetworkPeerEvent {
    /// Bytes have been broadcast over the network
    GossipData(Vec<u8>),
    /// There was an Error publishing bytes over the network
    GossipPublishError {
        correlation_id: CorrelationId,
        error: Arc<PublishError>,
    },
    /// Data was successfully published over the network as far as we know.
    GossipPublished {
        correlation_id: CorrelationId,
        message_id: MessageId,
    },
    /// There was an error Dialing a peer
<<<<<<< HEAD
    DialError {
        error: Arc<DialError>,
        connection_id: ConnectionId,
    },
=======
    DialError { connection_id: ConnectionId, error: Arc<DialError> },
>>>>>>> 5b16e296
    /// A connection was established to a peer
    ConnectionEstablished { connection_id: ConnectionId },
    /// There was an error creating a connection
    OutgoingConnectionError {
        connection_id: ConnectionId,
        error: Arc<DialError>,
    },
}


impl NetworkPeerEvent {
    pub fn event_type(&self) -> String {
        let s = format!("{:?}", self);
        extract_event_name(&s).to_string()
    }
}

impl Event for NetworkPeerEvent {
    type Id = String;

    fn event_type(&self) -> String {
        let s = format!("{:?}", self);
        extract_event_name(&s).to_string()
    }

    fn event_id(&self) -> Self::Id {
        "network_peer_event".to_string()
    }
}

fn extract_event_name(s: &str) -> &str {
    let bytes = s.as_bytes();
    for (i, &item) in bytes.iter().enumerate() {
        if item == b' ' || item == b'(' {
            return &s[..i];
        }
    }
    s
}<|MERGE_RESOLUTION|>--- conflicted
+++ resolved
@@ -39,14 +39,7 @@
         message_id: MessageId,
     },
     /// There was an error Dialing a peer
-<<<<<<< HEAD
-    DialError {
-        error: Arc<DialError>,
-        connection_id: ConnectionId,
-    },
-=======
     DialError { connection_id: ConnectionId, error: Arc<DialError> },
->>>>>>> 5b16e296
     /// A connection was established to a peer
     ConnectionEstablished { connection_id: ConnectionId },
     /// There was an error creating a connection
