--- conflicted
+++ resolved
@@ -28,11 +28,7 @@
 pub async fn execute(
     config: AppConfig,
     address: Address,
-<<<<<<< HEAD
-) -> Result<(Addr<EventBus>, String)> {
-=======
 ) -> Result<(Addr<EventBus<EnclaveEvent>>, JoinHandle<Result<()>>, String)> {
->>>>>>> 7fba85db
     let rng = Arc::new(Mutex::new(rand_chacha::ChaCha20Rng::from_rng(OsRng)?));
     let bus = EventBus::<EnclaveEvent>::new(EventBusConfig {
         capture_history: true,
