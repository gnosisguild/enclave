use aggregator::ext::{PlaintextAggregatorExtension, PublicKeyAggregatorExtension};
use crypto::Cipher;
use data::RepositoriesFactory;
use data::{DataStore, InMemStore};
use e3_request::E3Router;
use events::{
    CiphernodeAdded, CiphernodeSelected, CiphertextOutputPublished, DecryptionshareCreated,
    E3RequestComplete, E3Requested, E3id, EnclaveEvent, EventBus, EventBusConfig, GetErrors,
    GetHistory, KeyshareCreated, OrderedSet, PlaintextAggregated, PublicKeyAggregated,
    ResetHistory, Seed, Shutdown,
};
use fhe::ext::FheExtension;
use fhe::{setup_crp_params, ParamsWithCrp, SharedRng};
use keyshare::ext::KeyshareExtension;
use logger::SimpleLogger;
use net::{events::NetworkPeerEvent, NetworkManager};
use sortition::SortitionRepositoryFactory;
use sortition::{CiphernodeSelector, Sortition};

use actix::prelude::*;
use alloy::primitives::Address;
use anyhow::*;
use fhe_rs::{
    bfv::{BfvParameters, Ciphertext, Encoding, Plaintext, PublicKey, SecretKey},
    mbfv::{AggregateIter, CommonRandomPoly, DecryptionShare, PublicKeyShare},
};
use fhe_traits::{FheEncoder, FheEncrypter, Serialize};
use rand::Rng;
use rand::SeedableRng;
use rand_chacha::ChaCha20Rng;
use std::{sync::Arc, time::Duration};
use tokio::sync::{broadcast, Mutex};
use tokio::{sync::mpsc, time::sleep};

// Simulating a local node
type LocalCiphernodeTuple = (
    String, // Address
    Addr<InMemStore>,
    Addr<Sortition>,
    Addr<E3Router>,
    Addr<SimpleLogger<EnclaveEvent>>,
);

async fn setup_local_ciphernode(
    bus: &Addr<EventBus<EnclaveEvent>>,
    rng: &SharedRng,
    logging: bool,
    addr: &str,
    data: Option<Addr<InMemStore>>,
    cipher: &Arc<Cipher>,
) -> Result<LocalCiphernodeTuple> {
    // create data actor for saving data
    let data_actor = data.unwrap_or_else(|| InMemStore::new(logging).start());
    let store = DataStore::from(&data_actor);
    let repositories = store.repositories();
    // create ciphernode actor for managing ciphernode flow
    let sortition = Sortition::attach(&bus, repositories.sortition()).await?;
    CiphernodeSelector::attach(&bus, &sortition, addr);

    let router = E3Router::builder(&bus, store)
        .with(FheExtension::create(&bus, &rng))
        .with(PublicKeyAggregatorExtension::create(&bus, &sortition))
        .with(PlaintextAggregatorExtension::create(&bus, &sortition))
        .with(KeyshareExtension::create(&bus, addr, &cipher))
        .build()
        .await?;

    let logger = SimpleLogger::<EnclaveEvent>::attach(addr, bus.clone());
    Ok((addr.to_owned(), data_actor, sortition, router, logger))
}

fn generate_pk_share(
    params: &Arc<BfvParameters>,
    crp: &CommonRandomPoly,
    rng: &SharedRng,
    addr: &str,
) -> Result<PkSkShareTuple> {
    let sk = SecretKey::random(&params, &mut *rng.lock().unwrap());
    let pk = PublicKeyShare::new(&sk, crp.clone(), &mut *rng.lock().unwrap())?;
    Ok((pk, sk, addr.to_owned()))
}

fn generate_pk_shares(
    params: &Arc<BfvParameters>,
    crp: &CommonRandomPoly,
    rng: &SharedRng,
    eth_addrs: &Vec<String>,
) -> Result<Vec<PkSkShareTuple>> {
    let mut result = vec![];
    for addr in eth_addrs {
        result.push(generate_pk_share(params, crp, rng, addr)?);
    }
    Ok(result)
}

fn create_random_eth_addrs(how_many: u32) -> Vec<String> {
    (0..how_many)
        .map(|_| Address::from_slice(&rand::thread_rng().gen::<[u8; 20]>()).to_string())
        .collect()
}

fn create_shared_rng_from_u64(value: u64) -> Arc<std::sync::Mutex<ChaCha20Rng>> {
    Arc::new(std::sync::Mutex::new(ChaCha20Rng::seed_from_u64(value)))
}

fn create_seed_from_u64(value: u64) -> Seed {
    Seed(ChaCha20Rng::seed_from_u64(value).get_seed())
}

fn create_crp_bytes_params(
    moduli: &[u64],
    degree: usize,
    plaintext_modulus: u64,
    seed: &Seed,
) -> (Vec<u8>, Arc<BfvParameters>) {
    let ParamsWithCrp {
        crp_bytes, params, ..
    } = setup_crp_params(
        moduli,
        degree,
        plaintext_modulus,
        Arc::new(std::sync::Mutex::new(ChaCha20Rng::from_seed(
            seed.clone().into(),
        ))),
    );
    (crp_bytes, params)
}

/// Test helper to add addresses to the committee by creating events on the event bus
struct AddToCommittee {
    bus: Addr<EventBus<EnclaveEvent>>,
    count: usize,
}

impl AddToCommittee {
    fn new(bus: &Addr<EventBus<EnclaveEvent>>) -> Self {
        Self {
            bus: bus.clone(),
            count: 0,
        }
    }
    async fn add(&mut self, address: &str) -> Result<EnclaveEvent> {
        let evt = EnclaveEvent::from(CiphernodeAdded {
            address: address.to_owned(),
            index: self.count,
            num_nodes: self.count + 1,
        });

        self.count += 1;

        self.bus.send(evt.clone()).await?;

        Ok(evt)
    }
}

async fn create_local_ciphernodes(
    bus: &Addr<EventBus<EnclaveEvent>>,
    rng: &SharedRng,
    count: u32,
    cipher: &Arc<Cipher>,
) -> Result<Vec<LocalCiphernodeTuple>> {
    let eth_addrs = create_random_eth_addrs(count);
    let mut result = vec![];
    for addr in &eth_addrs {
        let tuple = setup_local_ciphernode(&bus, &rng, true, addr, None, cipher).await?;
        result.push(tuple);
    }

    Ok(result)
}

fn encrypt_ciphertext(
    params: &Arc<BfvParameters>,
    pubkey: PublicKey,
    raw_plaintext: Vec<u64>,
) -> Result<(Arc<Ciphertext>, Vec<u8>)> {
    let padded = &pad_end(&raw_plaintext, 0, 2048);
    let expected = bincode::serialize(&padded)?;
    let pt = Plaintext::try_encode(&raw_plaintext, Encoding::poly(), &params)?;
    let ciphertext = pubkey.try_encrypt(&pt, &mut ChaCha20Rng::seed_from_u64(42))?;
    Ok((Arc::new(ciphertext), expected))
}

fn pad_end(input: &[u64], pad: u64, total: usize) -> Vec<u64> {
    let len = input.len();
    let mut cop = input.to_vec();
    cop.extend(std::iter::repeat(pad).take(total - len));
    cop
}

async fn add_ciphernodes(
    bus: &Addr<EventBus<EnclaveEvent>>,
    addrs: &Vec<String>,
) -> Result<Vec<EnclaveEvent>> {
    let mut committee = AddToCommittee::new(&bus);
    let mut evts: Vec<EnclaveEvent> = vec![];

    for addr in addrs {
        evts.push(committee.add(addr).await?);
    }
    Ok(evts)
}

// Type for our tests to test against
type PkSkShareTuple = (PublicKeyShare, SecretKey, String);
type DecryptionShareTuple = (Vec<u8>, String);

fn aggregate_public_key(shares: &Vec<PkSkShareTuple>) -> Result<PublicKey> {
    Ok(shares
        .clone()
        .into_iter()
        .map(|(pk, _, _)| pk)
        .aggregate()?)
}

fn to_decryption_shares(
    shares: &Vec<PkSkShareTuple>,
    ciphertext: &Arc<Ciphertext>,
    rng: &SharedRng,
) -> Result<Vec<DecryptionShareTuple>> {
    let mut results = vec![];
    for (_, sk, addr) in shares {
        results.push((
            DecryptionShare::new(&sk, &ciphertext, &mut *rng.lock().unwrap())?.to_bytes(),
            addr.to_owned(),
        ));
    }

    Ok(results)
}

/// Helper to create keyshare events from eth addresses and generated shares
fn to_keyshare_events(shares: &Vec<PkSkShareTuple>, e3_id: &E3id) -> Vec<EnclaveEvent> {
    let mut result = Vec::new();
    for i in 0..shares.len() {
        result.push(EnclaveEvent::from(KeyshareCreated {
            pubkey: shares[i].0.to_bytes(),
            e3_id: e3_id.clone(),
            node: shares[i].2.clone(),
        }));
    }
    result
}

fn to_decryptionshare_events(
    decryption_shares: &Vec<DecryptionShareTuple>,
    e3_id: &E3id,
) -> Vec<EnclaveEvent> {
    let mut result = Vec::new();
    for i in 0..decryption_shares.len() {
        result.push(EnclaveEvent::from(DecryptionshareCreated {
            decryption_share: decryption_shares[i].0.clone(),
            e3_id: e3_id.clone(),
            node: decryption_shares[i].1.clone(),
        }));
    }
    result
}

fn get_common_setup() -> Result<(
    Addr<EventBus<EnclaveEvent>>,
    SharedRng,
    Seed,
    Arc<BfvParameters>,
    CommonRandomPoly,
    E3id,
)> {
    let bus = EventBus::<EnclaveEvent>::new(EventBusConfig {
        capture_history: true,
        deduplicate: true,
    })
    .start();
    let rng = create_shared_rng_from_u64(42);
    let seed = create_seed_from_u64(123);
    let (crp_bytes, params) = create_crp_bytes_params(&[0x3FFFFFFF000001], 2048, 1032193, &seed);
    let crpoly = CommonRandomPoly::deserialize(&crp_bytes.clone(), &params)?;
    let e3_id = E3id::new("1234");

    Ok((bus, rng, seed, params, crpoly, e3_id))
}

#[actix::test]
async fn test_public_key_aggregation_and_decryption() -> Result<()> {
    // Setup
    let (bus, rng, seed, params, crpoly, e3_id) = get_common_setup()?;
    let cipher = Arc::new(Cipher::from_password("Don't tell anyone my secret").await?);

    // Setup actual ciphernodes and dispatch add events
    let ciphernode_addrs = create_local_ciphernodes(&bus, &rng, 3, &cipher).await?;
    let eth_addrs = ciphernode_addrs
        .iter()
        .map(|tup| tup.0.to_owned())
        .collect();
    let add_events = add_ciphernodes(&bus, &eth_addrs).await?;
    let e3_request_event = EnclaveEvent::from(E3Requested {
        e3_id: e3_id.clone(),
        threshold_m: 3,
        seed: seed.clone(),
        params: params.to_bytes(),
        src_chain_id: 1,
    });

    // Send the computation requested event
    bus.send(e3_request_event.clone()).await?;

    // Test that we cannot send the same event twice
    bus.send(e3_request_event.clone()).await?;

    // Generate the test shares and pubkey
    let rng_test = create_shared_rng_from_u64(42);
    let test_shares = generate_pk_shares(&params, &crpoly, &rng_test, &eth_addrs)?;
    let test_pubkey = aggregate_public_key(&test_shares)?;

    // Assemble the expected history
    // Rust doesn't have a spread operator so this is a little awkward
    let mut expected_history = vec![];
    expected_history.extend(add_events); // start with add events
    expected_history.extend(vec![
        // The e3 request
        e3_request_event,
        // Ciphernode is selected
        EnclaveEvent::from(CiphernodeSelected {
            e3_id: e3_id.clone(),
            threshold_m: 3,
        }),
    ]);
    // Keyshare events
    expected_history.extend(to_keyshare_events(&test_shares, &e3_id));
    expected_history.extend(vec![
        // Our key has been aggregated
        EnclaveEvent::from(PublicKeyAggregated {
            pubkey: test_pubkey.to_bytes(),
            e3_id: e3_id.clone(),
            nodes: OrderedSet::from(eth_addrs.clone()),
            src_chain_id: 1,
        }),
    ]);

    let history = bus.send(GetHistory::<EnclaveEvent>::new()).await?;
    assert_eq!(history.len(), 9);
    assert_eq!(history, expected_history);
    bus.send(ResetHistory).await?;

    // Aggregate decryption

    // TODO:
    // Making these values large (especially the yes value) requires changing
    // the params we use here - as we tune the FHE we need to take care
    let raw_plaintext = vec![1234u64, 873827u64];
    let (ciphertext, expected) = encrypt_ciphertext(&params, test_pubkey, raw_plaintext)?;
    let decryption_events = to_decryptionshare_events(
        &to_decryption_shares(&test_shares, &ciphertext, &rng_test)?,
        &e3_id,
    );

    // Setup Ciphertext Published Event
    let ciphertext_published_event = EnclaveEvent::from(CiphertextOutputPublished {
        ciphertext_output: ciphertext.to_bytes(),
        e3_id: e3_id.clone(),
    });

    bus.send(ciphertext_published_event.clone()).await?;

    sleep(Duration::from_millis(1)).await; // need to push to next tick

    // Assemble the expected history
    // Rust doesn't have a spread operator so this is a little awkward
    let mut expected_history = vec![];
    expected_history.extend(vec![ciphertext_published_event.clone()]);
    expected_history.extend(decryption_events);
    expected_history.extend(vec![
        EnclaveEvent::from(PlaintextAggregated {
            e3_id: e3_id.clone(),
            decrypted_output: expected.clone(),
            src_chain_id: 1,
        }),
        EnclaveEvent::from(E3RequestComplete {
            e3_id: e3_id.clone(),
        }),
    ]);

    let history = bus.send(GetHistory::<EnclaveEvent>::new()).await?;
    assert_eq!(history.len(), 6);
    assert_eq!(history, expected_history);

    Ok(())
}

#[actix::test]
async fn test_stopped_keyshares_retain_state() -> Result<()> {
    let (bus, rng, seed, params, crpoly, e3_id) = get_common_setup()?;
    let cipher = Arc::new(Cipher::from_password("Don't tell anyone my secret").await?);

    let eth_addrs = create_random_eth_addrs(2);

    let cn1 = setup_local_ciphernode(&bus, &rng, true, &eth_addrs[0], None, &cipher).await?;
    let cn2 = setup_local_ciphernode(&bus, &rng, true, &eth_addrs[1], None, &cipher).await?;
    add_ciphernodes(&bus, &eth_addrs).await?;

    // Send e3request
    bus.send(
        EnclaveEvent::from(E3Requested {
            e3_id: e3_id.clone(),
            threshold_m: 2,
            seed: seed.clone(),
            params: params.to_bytes(),
            src_chain_id: 1,
        })
        .clone(),
    )
    .await?;

    let history = bus.send(GetHistory::<EnclaveEvent>::new()).await?;
    let errors = bus.send(GetErrors::<EnclaveEvent>::new()).await?;

    println!("{:?}", errors);

    assert_eq!(errors.len(), 0);

    // SEND SHUTDOWN!
    bus.send(EnclaveEvent::from(Shutdown)).await?;

    // Reset history
    bus.send(ResetHistory).await?;

    // Check event count is correct
    assert_eq!(history.len(), 7);

    // Get the address and the data actor from the two ciphernodes
    // and rehydrate them to new actors
    let (addr1, data1, ..) = cn1;
    let (addr2, data2, ..) = cn2;

    // Apply the address and data node to two new actors
    // Here we test that hydration occurred sucessfully
    setup_local_ciphernode(&bus, &rng, true, &addr1, Some(data1), &cipher).await?;
    setup_local_ciphernode(&bus, &rng, true, &addr2, Some(data2), &cipher).await?;
    // get the public key from history.
    let pubkey: PublicKey = history
        .iter()
        .filter_map(|evt| match evt {
            EnclaveEvent::KeyshareCreated { data, .. } => {
                PublicKeyShare::deserialize(&data.pubkey, &params, crpoly.clone()).ok()
            }
            _ => None,
        })
        .aggregate()?;

    // Publish the ciphertext
    let raw_plaintext = vec![1234u64, 873827u64];
    let (ciphertext, expected) = encrypt_ciphertext(&params, pubkey, raw_plaintext)?;
    bus.send(
        EnclaveEvent::from(CiphertextOutputPublished {
            ciphertext_output: ciphertext.to_bytes(),
            e3_id: e3_id.clone(),
        })
        .clone(),
    )
    .await?;

    let history = bus.send(GetHistory::<EnclaveEvent>::new()).await?;

    let actual = history.iter().find_map(|evt| match evt {
        EnclaveEvent::PlaintextAggregated { data, .. } => Some(data.decrypted_output.clone()),
        _ => None,
    });
    assert_eq!(actual, Some(expected));

    Ok(())
}

<<<<<<< HEAD
// #[actix::test]
// async fn test_p2p_actor_forwards_events_to_network() -> Result<()> {
//     // Setup elements in test
//     let (cmd_tx, mut cmd_rx) = mpsc::channel(100); // Transmit byte events to the network
//     let (event_tx, _) = broadcast::channel(100); // Receive byte events from the network
//     let bus = EventBus::new(true).start();
//     let event_rx = event_tx.subscribe();
//     // Pas cmd and event channels to NetworkManager
//     NetworkManager::setup(bus.clone(), cmd_tx.clone(), event_rx, "my-topic");

//     // Capture messages from output on msgs vec
//     let msgs: Arc<Mutex<Vec<Vec<u8>>>> = Arc::new(Mutex::new(Vec::new()));
//     let msgs_loop = msgs.clone();

//     tokio::spawn(async move {
//         // Pull events from command channel
//         while let Some(cmd) = cmd_rx.recv().await {
//             // If the command is a GossipPublish then extract it and save it whilst sending it to
//             // the event bus as if it was gossiped from the network and ended up as an external
//             // message this simulates a rebroadcast message
//             if let Some(msg) = match cmd {
//                 net::events::NetworkPeerCommand::GossipPublish { data, .. } => Some(data),
//                 _ => None,
//             } {
//                 msgs_loop.lock().await.push(msg.clone());
//                 event_tx.send(NetworkPeerEvent::GossipData(msg))?;
//             }
//             // if this  manages to broadcast an event to the
//             // event bus we will expect to see an extra event on
//             // the bus but we don't because we handle this
//         }
//         anyhow::Ok(())
//     });

//     let evt_1 = EnclaveEvent::from(PlaintextAggregated {
//         e3_id: E3id::new("1235"),
//         decrypted_output: vec![1, 2, 3, 4],
//         src_chain_id: 1,
//     });

//     let evt_2 = EnclaveEvent::from(PlaintextAggregated {
//         e3_id: E3id::new("1236"),
//         decrypted_output: vec![1, 2, 3, 4],
//         src_chain_id: 1,
//     });

//     let local_evt_3 = EnclaveEvent::from(CiphernodeSelected {
//         e3_id: E3id::new("1235"),
//         threshold_m: 3,
//     });

//     bus.do_send(evt_1.clone());
//     bus.do_send(evt_2.clone());
//     bus.do_send(local_evt_3.clone()); // This is a local event which should not be broadcast to the network

//     sleep(Duration::from_millis(1)).await; // need to push to next tick

//     // check the history of the event bus
//     let history = bus.send(GetHistory).await?;

//     assert_eq!(
//         *msgs.lock().await,
//         vec![evt_1.to_bytes()?, evt_2.to_bytes()?], // notice no local events
//         "NetworkManager did not transmit correct events to the network"
//     );

//     assert_eq!(
//         history,
//         vec![evt_1, evt_2, local_evt_3], // all local events that have been broadcast but no
//         // events from the loopback
//         "NetworkManager must not retransmit forwarded event to event bus"
//     );

//     Ok(())
// }

// #[actix::test]
// async fn test_p2p_actor_forwards_events_to_bus() -> Result<()> {
//     let seed = Seed(ChaCha20Rng::seed_from_u64(123).get_seed());

//     // Setup elements in test
//     let (cmd_tx, _) = mpsc::channel(100); // Transmit byte events to the network
//     let (event_tx, event_rx) = broadcast::channel(100); // Receive byte events from the network
//     let bus = EventBus::new(true).start();
//     NetworkManager::setup(bus.clone(), cmd_tx.clone(), event_rx, "mytopic");

//     // Capture messages from output on msgs vec
//     let event = EnclaveEvent::from(E3Requested {
//         e3_id: E3id::new("1235"),
//         threshold_m: 3,
//         seed: seed.clone(),
//         params: vec![1, 2, 3, 4],
//         src_chain_id: 1,
//     });

//     // lets send an event from the network
//     let _ = event_tx.send(NetworkPeerEvent::GossipData(event.to_bytes()?));

//     sleep(Duration::from_millis(1)).await; // need to push to next tick

//     // check the history of the event bus
//     let history = bus.send(GetHistory).await?;

//     assert_eq!(history, vec![event]);

//     Ok(())
// }
=======
#[actix::test]
async fn test_p2p_actor_forwards_events_to_network() -> Result<()> {
    // Setup elements in test
    let (cmd_tx, mut cmd_rx) = mpsc::channel(100); // Transmit byte events to the network
    let (event_tx, _) = broadcast::channel(100); // Receive byte events from the network
    let bus = EventBus::<EnclaveEvent>::new(EventBusConfig {
        capture_history: true,
        deduplicate: true,
    })
    .start();
    let event_rx = event_tx.subscribe();
    // Pas cmd and event channels to NetworkManager
    NetworkManager::setup(bus.clone(), cmd_tx.clone(), event_rx, "my-topic");

    // Capture messages from output on msgs vec
    let msgs: Arc<Mutex<Vec<Vec<u8>>>> = Arc::new(Mutex::new(Vec::new()));
    let msgs_loop = msgs.clone();

    tokio::spawn(async move {
        // Pull events from command channel
        while let Some(cmd) = cmd_rx.recv().await {
            // If the command is a GossipPublish then extract it and save it whilst sending it to
            // the event bus as if it was gossiped from the network and ended up as an external
            // message this simulates a rebroadcast message
            if let Some(msg) = match cmd {
                net::events::NetworkPeerCommand::GossipPublish { data, .. } => Some(data),
                _ => None,
            } {
                msgs_loop.lock().await.push(msg.clone());
                event_tx.send(NetworkPeerEvent::GossipData(msg))?;
            }
            // if this  manages to broadcast an event to the
            // event bus we will expect to see an extra event on
            // the bus but we don't because we handle this
        }
        anyhow::Ok(())
    });

    let evt_1 = EnclaveEvent::from(PlaintextAggregated {
        e3_id: E3id::new("1235"),
        decrypted_output: vec![1, 2, 3, 4],
        src_chain_id: 1,
    });

    let evt_2 = EnclaveEvent::from(PlaintextAggregated {
        e3_id: E3id::new("1236"),
        decrypted_output: vec![1, 2, 3, 4],
        src_chain_id: 1,
    });

    let local_evt_3 = EnclaveEvent::from(CiphernodeSelected {
        e3_id: E3id::new("1235"),
        threshold_m: 3,
    });

    bus.do_send(evt_1.clone());
    bus.do_send(evt_2.clone());
    bus.do_send(local_evt_3.clone()); // This is a local event which should not be broadcast to the network

    sleep(Duration::from_millis(1)).await; // need to push to next tick

    // check the history of the event bus
    let history = bus.send(GetHistory::<EnclaveEvent>::new()).await?;

    assert_eq!(
        *msgs.lock().await,
        vec![evt_1.to_bytes()?, evt_2.to_bytes()?], // notice no local events
        "NetworkManager did not transmit correct events to the network"
    );

    assert_eq!(
        history,
        vec![evt_1, evt_2, local_evt_3], // all local events that have been broadcast but no
        // events from the loopback
        "NetworkManager must not retransmit forwarded event to event bus"
    );

    Ok(())
}

#[actix::test]
async fn test_p2p_actor_forwards_events_to_bus() -> Result<()> {
    let seed = Seed(ChaCha20Rng::seed_from_u64(123).get_seed());

    // Setup elements in test
    let (cmd_tx, _) = mpsc::channel(100); // Transmit byte events to the network
    let (event_tx, event_rx) = broadcast::channel(100); // Receive byte events from the network
    let bus = EventBus::<EnclaveEvent>::new(EventBusConfig {
        capture_history: true,
        deduplicate: true,
    })
    .start();
    NetworkManager::setup(bus.clone(), cmd_tx.clone(), event_rx, "mytopic");

    // Capture messages from output on msgs vec
    let event = EnclaveEvent::from(E3Requested {
        e3_id: E3id::new("1235"),
        threshold_m: 3,
        seed: seed.clone(),
        params: vec![1, 2, 3, 4],
        src_chain_id: 1,
    });

    // lets send an event from the network
    let _ = event_tx.send(NetworkPeerEvent::GossipData(event.to_bytes()?));

    sleep(Duration::from_millis(1)).await; // need to push to next tick

    // check the history of the event bus
    let history = bus.send(GetHistory::<EnclaveEvent>::new()).await?;

    assert_eq!(history, vec![event]);

    Ok(())
}
>>>>>>> 7fba85db
<|MERGE_RESOLUTION|>--- conflicted
+++ resolved
@@ -470,16 +470,19 @@
     Ok(())
 }
 
-<<<<<<< HEAD
-// #[actix::test]
-// async fn test_p2p_actor_forwards_events_to_network() -> Result<()> {
-//     // Setup elements in test
-//     let (cmd_tx, mut cmd_rx) = mpsc::channel(100); // Transmit byte events to the network
-//     let (event_tx, _) = broadcast::channel(100); // Receive byte events from the network
-//     let bus = EventBus::new(true).start();
-//     let event_rx = event_tx.subscribe();
-//     // Pas cmd and event channels to NetworkManager
-//     NetworkManager::setup(bus.clone(), cmd_tx.clone(), event_rx, "my-topic");
+#[actix::test]
+async fn test_p2p_actor_forwards_events_to_network() -> Result<()> {
+    // Setup elements in test
+    let (cmd_tx, mut cmd_rx) = mpsc::channel(100); // Transmit byte events to the network
+    let (event_tx, _) = broadcast::channel(100); // Receive byte events from the network
+    let bus = EventBus::<EnclaveEvent>::new(EventBusConfig {
+        capture_history: true,
+        deduplicate: true,
+    })
+    .start();
+    let event_rx = event_tx.subscribe();
+    // Pas cmd and event channels to NetworkManager
+    NetworkManager::setup(bus.clone(), cmd_tx.clone(), event_rx, "my-topic");
 
 //     // Capture messages from output on msgs vec
 //     let msgs: Arc<Mutex<Vec<Vec<u8>>>> = Arc::new(Mutex::new(Vec::new()));
@@ -528,8 +531,8 @@
 
 //     sleep(Duration::from_millis(1)).await; // need to push to next tick
 
-//     // check the history of the event bus
-//     let history = bus.send(GetHistory).await?;
+    // check the history of the event bus
+    let history = bus.send(GetHistory::<EnclaveEvent>::new()).await?;
 
 //     assert_eq!(
 //         *msgs.lock().await,
@@ -550,118 +553,6 @@
 // #[actix::test]
 // async fn test_p2p_actor_forwards_events_to_bus() -> Result<()> {
 //     let seed = Seed(ChaCha20Rng::seed_from_u64(123).get_seed());
-
-//     // Setup elements in test
-//     let (cmd_tx, _) = mpsc::channel(100); // Transmit byte events to the network
-//     let (event_tx, event_rx) = broadcast::channel(100); // Receive byte events from the network
-//     let bus = EventBus::new(true).start();
-//     NetworkManager::setup(bus.clone(), cmd_tx.clone(), event_rx, "mytopic");
-
-//     // Capture messages from output on msgs vec
-//     let event = EnclaveEvent::from(E3Requested {
-//         e3_id: E3id::new("1235"),
-//         threshold_m: 3,
-//         seed: seed.clone(),
-//         params: vec![1, 2, 3, 4],
-//         src_chain_id: 1,
-//     });
-
-//     // lets send an event from the network
-//     let _ = event_tx.send(NetworkPeerEvent::GossipData(event.to_bytes()?));
-
-//     sleep(Duration::from_millis(1)).await; // need to push to next tick
-
-//     // check the history of the event bus
-//     let history = bus.send(GetHistory).await?;
-
-//     assert_eq!(history, vec![event]);
-
-//     Ok(())
-// }
-=======
-#[actix::test]
-async fn test_p2p_actor_forwards_events_to_network() -> Result<()> {
-    // Setup elements in test
-    let (cmd_tx, mut cmd_rx) = mpsc::channel(100); // Transmit byte events to the network
-    let (event_tx, _) = broadcast::channel(100); // Receive byte events from the network
-    let bus = EventBus::<EnclaveEvent>::new(EventBusConfig {
-        capture_history: true,
-        deduplicate: true,
-    })
-    .start();
-    let event_rx = event_tx.subscribe();
-    // Pas cmd and event channels to NetworkManager
-    NetworkManager::setup(bus.clone(), cmd_tx.clone(), event_rx, "my-topic");
-
-    // Capture messages from output on msgs vec
-    let msgs: Arc<Mutex<Vec<Vec<u8>>>> = Arc::new(Mutex::new(Vec::new()));
-    let msgs_loop = msgs.clone();
-
-    tokio::spawn(async move {
-        // Pull events from command channel
-        while let Some(cmd) = cmd_rx.recv().await {
-            // If the command is a GossipPublish then extract it and save it whilst sending it to
-            // the event bus as if it was gossiped from the network and ended up as an external
-            // message this simulates a rebroadcast message
-            if let Some(msg) = match cmd {
-                net::events::NetworkPeerCommand::GossipPublish { data, .. } => Some(data),
-                _ => None,
-            } {
-                msgs_loop.lock().await.push(msg.clone());
-                event_tx.send(NetworkPeerEvent::GossipData(msg))?;
-            }
-            // if this  manages to broadcast an event to the
-            // event bus we will expect to see an extra event on
-            // the bus but we don't because we handle this
-        }
-        anyhow::Ok(())
-    });
-
-    let evt_1 = EnclaveEvent::from(PlaintextAggregated {
-        e3_id: E3id::new("1235"),
-        decrypted_output: vec![1, 2, 3, 4],
-        src_chain_id: 1,
-    });
-
-    let evt_2 = EnclaveEvent::from(PlaintextAggregated {
-        e3_id: E3id::new("1236"),
-        decrypted_output: vec![1, 2, 3, 4],
-        src_chain_id: 1,
-    });
-
-    let local_evt_3 = EnclaveEvent::from(CiphernodeSelected {
-        e3_id: E3id::new("1235"),
-        threshold_m: 3,
-    });
-
-    bus.do_send(evt_1.clone());
-    bus.do_send(evt_2.clone());
-    bus.do_send(local_evt_3.clone()); // This is a local event which should not be broadcast to the network
-
-    sleep(Duration::from_millis(1)).await; // need to push to next tick
-
-    // check the history of the event bus
-    let history = bus.send(GetHistory::<EnclaveEvent>::new()).await?;
-
-    assert_eq!(
-        *msgs.lock().await,
-        vec![evt_1.to_bytes()?, evt_2.to_bytes()?], // notice no local events
-        "NetworkManager did not transmit correct events to the network"
-    );
-
-    assert_eq!(
-        history,
-        vec![evt_1, evt_2, local_evt_3], // all local events that have been broadcast but no
-        // events from the loopback
-        "NetworkManager must not retransmit forwarded event to event bus"
-    );
-
-    Ok(())
-}
-
-#[actix::test]
-async fn test_p2p_actor_forwards_events_to_bus() -> Result<()> {
-    let seed = Seed(ChaCha20Rng::seed_from_u64(123).get_seed());
 
     // Setup elements in test
     let (cmd_tx, _) = mpsc::channel(100); // Transmit byte events to the network
@@ -673,25 +564,24 @@
     .start();
     NetworkManager::setup(bus.clone(), cmd_tx.clone(), event_rx, "mytopic");
 
-    // Capture messages from output on msgs vec
-    let event = EnclaveEvent::from(E3Requested {
-        e3_id: E3id::new("1235"),
-        threshold_m: 3,
-        seed: seed.clone(),
-        params: vec![1, 2, 3, 4],
-        src_chain_id: 1,
-    });
-
-    // lets send an event from the network
-    let _ = event_tx.send(NetworkPeerEvent::GossipData(event.to_bytes()?));
-
-    sleep(Duration::from_millis(1)).await; // need to push to next tick
+//     // Capture messages from output on msgs vec
+//     let event = EnclaveEvent::from(E3Requested {
+//         e3_id: E3id::new("1235"),
+//         threshold_m: 3,
+//         seed: seed.clone(),
+//         params: vec![1, 2, 3, 4],
+//         src_chain_id: 1,
+//     });
+
+//     // lets send an event from the network
+//     let _ = event_tx.send(NetworkPeerEvent::GossipData(event.to_bytes()?));
+
+//     sleep(Duration::from_millis(1)).await; // need to push to next tick
 
     // check the history of the event bus
     let history = bus.send(GetHistory::<EnclaveEvent>::new()).await?;
 
-    assert_eq!(history, vec![event]);
-
-    Ok(())
-}
->>>>>>> 7fba85db
+//     assert_eq!(history, vec![event]);
+
+//     Ok(())
+// }