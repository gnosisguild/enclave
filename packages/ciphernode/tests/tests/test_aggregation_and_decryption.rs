--- conflicted
+++ resolved
@@ -487,57 +487,9 @@
     // Pas cmd and event channels to NetworkManager
     NetworkManager::setup(bus.clone(), net_bus.clone(), cmd_tx.clone(), "my-topic");
 
-<<<<<<< HEAD
 //     // Capture messages from output on msgs vec
 //     let msgs: Arc<Mutex<Vec<Vec<u8>>>> = Arc::new(Mutex::new(Vec::new()));
 //     let msgs_loop = msgs.clone();
-
-//     tokio::spawn(async move {
-//         // Pull events from command channel
-//         while let Some(cmd) = cmd_rx.recv().await {
-//             // If the command is a GossipPublish then extract it and save it whilst sending it to
-//             // the event bus as if it was gossiped from the network and ended up as an external
-//             // message this simulates a rebroadcast message
-//             if let Some(msg) = match cmd {
-//                 net::events::NetworkPeerCommand::GossipPublish { data, .. } => Some(data),
-//                 _ => None,
-//             } {
-//                 msgs_loop.lock().await.push(msg.clone());
-//                 event_tx.send(NetworkPeerEvent::GossipData(msg))?;
-//             }
-//             // if this  manages to broadcast an event to the
-//             // event bus we will expect to see an extra event on
-//             // the bus but we don't because we handle this
-//         }
-//         anyhow::Ok(())
-//     });
-
-//     let evt_1 = EnclaveEvent::from(PlaintextAggregated {
-//         e3_id: E3id::new("1235"),
-//         decrypted_output: vec![1, 2, 3, 4],
-//         src_chain_id: 1,
-//     });
-
-//     let evt_2 = EnclaveEvent::from(PlaintextAggregated {
-//         e3_id: E3id::new("1236"),
-//         decrypted_output: vec![1, 2, 3, 4],
-//         src_chain_id: 1,
-//     });
-
-//     let local_evt_3 = EnclaveEvent::from(CiphernodeSelected {
-//         e3_id: E3id::new("1235"),
-//         threshold_m: 3,
-//     });
-
-//     bus.do_send(evt_1.clone());
-//     bus.do_send(evt_2.clone());
-//     bus.do_send(local_evt_3.clone()); // This is a local event which should not be broadcast to the network
-
-//     sleep(Duration::from_millis(1)).await; // need to push to next tick
-=======
-    // Capture messages from output on msgs vec
-    let msgs: Arc<Mutex<Vec<Vec<u8>>>> = Arc::new(Mutex::new(Vec::new()));
-    let msgs_loop = msgs.clone();
 
     tokio::spawn(async move {
         // Pull events from command channel
@@ -559,29 +511,28 @@
         anyhow::Ok(())
     });
 
-    let evt_1 = EnclaveEvent::from(PlaintextAggregated {
-        e3_id: E3id::new("1235"),
-        decrypted_output: vec![1, 2, 3, 4],
-        src_chain_id: 1,
-    });
-
-    let evt_2 = EnclaveEvent::from(PlaintextAggregated {
-        e3_id: E3id::new("1236"),
-        decrypted_output: vec![1, 2, 3, 4],
-        src_chain_id: 1,
-    });
-
-    let local_evt_3 = EnclaveEvent::from(CiphernodeSelected {
-        e3_id: E3id::new("1235"),
-        threshold_m: 3,
-    });
-
-    bus.do_send(evt_1.clone());
-    bus.do_send(evt_2.clone());
-    bus.do_send(local_evt_3.clone()); // This is a local event which should not be broadcast to the network
-
-    sleep(Duration::from_millis(1)).await; // need to push to next tick
->>>>>>> 5b16e296
+//     let evt_1 = EnclaveEvent::from(PlaintextAggregated {
+//         e3_id: E3id::new("1235"),
+//         decrypted_output: vec![1, 2, 3, 4],
+//         src_chain_id: 1,
+//     });
+
+//     let evt_2 = EnclaveEvent::from(PlaintextAggregated {
+//         e3_id: E3id::new("1236"),
+//         decrypted_output: vec![1, 2, 3, 4],
+//         src_chain_id: 1,
+//     });
+
+//     let local_evt_3 = EnclaveEvent::from(CiphernodeSelected {
+//         e3_id: E3id::new("1235"),
+//         threshold_m: 3,
+//     });
+
+//     bus.do_send(evt_1.clone());
+//     bus.do_send(evt_2.clone());
+//     bus.do_send(local_evt_3.clone()); // This is a local event which should not be broadcast to the network
+
+//     sleep(Duration::from_millis(1)).await; // need to push to next tick
 
     // check the history of the event bus
     let history = bus.send(GetHistory::<EnclaveEvent>::new()).await?;
@@ -629,13 +580,8 @@
 //         src_chain_id: 1,
 //     });
 
-<<<<<<< HEAD
-//     // lets send an event from the network
-//     let _ = event_tx.send(NetworkPeerEvent::GossipData(event.to_bytes()?));
-=======
     // lets send an event from the network
     net_bus.do_send(NetworkPeerEvent::GossipData(event.to_bytes()?));
->>>>>>> 5b16e296
 
 //     sleep(Duration::from_millis(1)).await; // need to push to next tick
 
