[package]
name = "tests"
version.workspace = true
edition.workspace = true

[dependencies]
net = { workspace = true }
sortition = { workspace = true }
events = { workspace = true }
evm = { workspace = true }
logger = { workspace = true }
fhe = { workspace = true }
crypto = { workspace = true }
data = { workspace = true }
keyshare = { workspace = true }
aggregator = { workspace = true }
e3_request = { workspace = true }
test_helpers = { workspace = true }
fhe_rs = { workspace = true }
fhe-traits = { workspace = true }
fhe-util = { workspace = true }
async-std = { workspace = true }
tokio = { workspace = true }
alloy-primitives = { workspace = true }
alloy = { workspace = true }
clap = { workspace = true }
rand_chacha = { workspace = true }
rand = { workspace = true }
bincode = { workspace = true }
base64 = { workspace = true }
actix = { workspace = true }
anyhow = { workspace = true }
<<<<<<< HEAD
hex = { workspace = true }
=======
commons = { path = "../../commons" }
>>>>>>> 22a27741
<|MERGE_RESOLUTION|>--- conflicted
+++ resolved
@@ -30,8 +30,4 @@
 base64 = { workspace = true }
 actix = { workspace = true }
 anyhow = { workspace = true }
-<<<<<<< HEAD
-hex = { workspace = true }
-=======
-commons = { path = "../../commons" }
->>>>>>> 22a27741
+commons = { path = "../../commons" }