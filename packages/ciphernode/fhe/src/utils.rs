use super::SharedRng;
<<<<<<< HEAD
use alloy::dyn_abi::{DynSolType, DynSolValue};
use alloy::primitives::U256;
use anyhow::anyhow;
use anyhow::{Context, Result};
use fhe_rs::{
    bfv::{BfvParameters, BfvParametersBuilder},
    mbfv::CommonRandomPoly,
};
use fhe_traits::{Deserialize, Serialize};
=======
use commons::bfv::build_bfv_params_arc;
use fhe_rs::bfv::BfvParameters;
use fhe_rs::mbfv::CommonRandomPoly;
use fhe_traits::Serialize;
>>>>>>> 22a27741
use std::sync::Arc;

pub struct ParamsWithCrp {
    pub moduli: Vec<u64>,
    pub degree: usize,
    pub plaintext_modulus: u64,
    pub crp_bytes: Vec<u8>,
    pub params: Arc<BfvParameters>,
}

pub fn setup_crp_params(
    moduli: &[u64],
    degree: usize,
    plaintext_modulus: u64,
    rng: SharedRng,
) -> ParamsWithCrp {
    let params = build_bfv_params_arc(degree, plaintext_modulus, moduli);
    let crp = set_up_crp(params.clone(), rng);
    ParamsWithCrp {
        moduli: moduli.to_vec(),
        degree,
        plaintext_modulus,
        crp_bytes: crp.to_bytes(),
        params,
    }
}

<<<<<<< HEAD
pub fn setup_bfv_params(
    moduli: &[u64],
    degree: usize,
    plaintext_modulus: u64,
) -> Arc<BfvParameters> {
    BfvParametersBuilder::new()
        .set_degree(degree)
        .set_plaintext_modulus(plaintext_modulus)
        .set_moduli(moduli)
        .build_arc()
        .unwrap()
}

pub fn encode_bfv_parameters(degree: u64, plaintext_modulus: u64, moduli: Vec<u64>) -> Vec<u8> {
    DynSolValue::Tuple(vec![
        DynSolValue::Uint(U256::from(degree), 256),
        DynSolValue::Uint(U256::from(plaintext_modulus), 256),
        DynSolValue::Array(
            moduli
                .iter()
                .map(|&m| U256::from(m))
                .collect::<Vec<_>>()
                .iter()
                .map(|m| DynSolValue::Uint(*m, 256))
                .collect(),
        ),
    ])
    .abi_encode_params()
}

pub fn decode_bfv_parameters(bytes: &[u8]) -> Result<(u64, u64, Vec<u64>)> {
    let params_type = DynSolType::Tuple(vec![
        DynSolType::Uint(256),
        DynSolType::Uint(256),
        DynSolType::Array(Box::new(DynSolType::Uint(256))),
    ]);

    let decoded = params_type.abi_decode_params(bytes)?;

    if let DynSolValue::Tuple(values) = decoded {
        // Extract degree
        let degree = if let DynSolValue::Uint(val, _) = &values[0] {
            val.to::<u64>()
        } else {
            return Err(anyhow!("Expected Uint for degree"));
        };

        // Extract plaintext_modulus
        let plaintext_modulus = if let DynSolValue::Uint(val, _) = &values[1] {
            val.to::<u64>()
        } else {
            return Err(anyhow!("Expected Uint for plaintext modulus"));
        };

        // Extract moduli
        let moduli = if let DynSolValue::Array(decoded_moduli) = &values[2] {
            decoded_moduli
                .iter()
                .map(|v| {
                    if let DynSolValue::Uint(val, _) = v {
                        Ok(val.to::<u64>())
                    } else {
                        Err(anyhow!("Expected Uint for modulus"))
                    }
                })
                .collect::<Result<Vec<u64>>>()?
        } else {
            return Err(anyhow!("Expected Array for moduli"));
        };

        Ok((degree, plaintext_modulus, moduli))
    } else {
        Err(anyhow!("Expected Tuple for decoded result"))
    }
}

=======
>>>>>>> 22a27741
pub fn set_up_crp(params: Arc<BfvParameters>, rng: SharedRng) -> CommonRandomPoly {
    CommonRandomPoly::new(&params, &mut *rng.lock().unwrap()).unwrap()
}<|MERGE_RESOLUTION|>--- conflicted
+++ resolved
@@ -1,20 +1,8 @@
 use super::SharedRng;
-<<<<<<< HEAD
-use alloy::dyn_abi::{DynSolType, DynSolValue};
-use alloy::primitives::U256;
-use anyhow::anyhow;
-use anyhow::{Context, Result};
-use fhe_rs::{
-    bfv::{BfvParameters, BfvParametersBuilder},
-    mbfv::CommonRandomPoly,
-};
-use fhe_traits::{Deserialize, Serialize};
-=======
 use commons::bfv::build_bfv_params_arc;
 use fhe_rs::bfv::BfvParameters;
 use fhe_rs::mbfv::CommonRandomPoly;
 use fhe_traits::Serialize;
->>>>>>> 22a27741
 use std::sync::Arc;
 
 pub struct ParamsWithCrp {
@@ -42,85 +30,6 @@
     }
 }
 
-<<<<<<< HEAD
-pub fn setup_bfv_params(
-    moduli: &[u64],
-    degree: usize,
-    plaintext_modulus: u64,
-) -> Arc<BfvParameters> {
-    BfvParametersBuilder::new()
-        .set_degree(degree)
-        .set_plaintext_modulus(plaintext_modulus)
-        .set_moduli(moduli)
-        .build_arc()
-        .unwrap()
-}
-
-pub fn encode_bfv_parameters(degree: u64, plaintext_modulus: u64, moduli: Vec<u64>) -> Vec<u8> {
-    DynSolValue::Tuple(vec![
-        DynSolValue::Uint(U256::from(degree), 256),
-        DynSolValue::Uint(U256::from(plaintext_modulus), 256),
-        DynSolValue::Array(
-            moduli
-                .iter()
-                .map(|&m| U256::from(m))
-                .collect::<Vec<_>>()
-                .iter()
-                .map(|m| DynSolValue::Uint(*m, 256))
-                .collect(),
-        ),
-    ])
-    .abi_encode_params()
-}
-
-pub fn decode_bfv_parameters(bytes: &[u8]) -> Result<(u64, u64, Vec<u64>)> {
-    let params_type = DynSolType::Tuple(vec![
-        DynSolType::Uint(256),
-        DynSolType::Uint(256),
-        DynSolType::Array(Box::new(DynSolType::Uint(256))),
-    ]);
-
-    let decoded = params_type.abi_decode_params(bytes)?;
-
-    if let DynSolValue::Tuple(values) = decoded {
-        // Extract degree
-        let degree = if let DynSolValue::Uint(val, _) = &values[0] {
-            val.to::<u64>()
-        } else {
-            return Err(anyhow!("Expected Uint for degree"));
-        };
-
-        // Extract plaintext_modulus
-        let plaintext_modulus = if let DynSolValue::Uint(val, _) = &values[1] {
-            val.to::<u64>()
-        } else {
-            return Err(anyhow!("Expected Uint for plaintext modulus"));
-        };
-
-        // Extract moduli
-        let moduli = if let DynSolValue::Array(decoded_moduli) = &values[2] {
-            decoded_moduli
-                .iter()
-                .map(|v| {
-                    if let DynSolValue::Uint(val, _) = v {
-                        Ok(val.to::<u64>())
-                    } else {
-                        Err(anyhow!("Expected Uint for modulus"))
-                    }
-                })
-                .collect::<Result<Vec<u64>>>()?
-        } else {
-            return Err(anyhow!("Expected Array for moduli"));
-        };
-
-        Ok((degree, plaintext_modulus, moduli))
-    } else {
-        Err(anyhow!("Expected Tuple for decoded result"))
-    }
-}
-
-=======
->>>>>>> 22a27741
 pub fn set_up_crp(params: Arc<BfvParameters>, rng: SharedRng) -> CommonRandomPoly {
     CommonRandomPoly::new(&params, &mut *rng.lock().unwrap()).unwrap()
 }