--- conflicted
+++ resolved
@@ -9,11 +9,8 @@
 serde = { workspace = true }
 figment = { workspace = true }
 alloy = { workspace = true }
-<<<<<<< HEAD
 shellexpand = { workspace = true }
 
 [dev-dependencies]
 tempfile = { workspace = true }
-=======
 url = { workspace = true }
->>>>>>> 3a896864
